--- conflicted
+++ resolved
@@ -20,13 +20,7 @@
 check-flake8:
     extends: .check_base
     script:
-<<<<<<< HEAD
-        - python3 -m flake8 --statistics --count --max-line-length=132 $(cat files.processed)
-    after_script:
-        - wc -l files.processed
-=======
         - make check-flake8
->>>>>>> 841ee767
 
 check-package:
     extends: .check_base
