--- conflicted
+++ resolved
@@ -505,15 +505,9 @@
 def check_package_urls(packages):
     pool = Pool(processes=64)
     for pkg in packages:
-<<<<<<< HEAD
-        pkg.url_worker = pool.apply_async(check_url_status_worker, (pkg.url, pkg.url_status))
-    for pkg in packages:
-        pkg.url_status = pkg.url_worker.get(timeout=3600)
-=======
         pkg.url_worker = pool.apply_async(check_url_status_worker, (pkg.url, pkg.status['url']))
     for pkg in packages:
         pkg.status['url'] = pkg.url_worker.get(timeout=3600)
->>>>>>> 8a0443e9
         del pkg.url_worker
     pool.terminate()
 
@@ -586,9 +580,6 @@
     worker_pool = Pool(processes=64)
     results = worker_pool.map(check_package_latest_version_worker, (pkg.name for pkg in packages))
     for pkg, r in zip(packages, results):
-<<<<<<< HEAD
-        pkg.latest_version = r
-=======
         pkg.latest_version = dict(zip(['status', 'version', 'id'], r))
 
         if not pkg.has_valid_infra:
@@ -606,7 +597,7 @@
             pkg.status['version'] = ('error', "The newer version {} is available upstream".format(pkg.latest_version['version']))
         else:
             pkg.status['version'] = ('ok', 'up-to-date')
->>>>>>> 8a0443e9
+
     worker_pool.terminate()
     del http_pool
 
