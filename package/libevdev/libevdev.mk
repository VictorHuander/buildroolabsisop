--- conflicted
+++ resolved
@@ -10,15 +10,7 @@
 LIBEVDEV_LICENSE = X11
 LIBEVDEV_LICENSE_FILES = COPYING
 
-<<<<<<< HEAD
-# patch touches configure.ac
-LIBEVDEV_AUTORECONF = YES
-
-# Uses PKG_CHECK_MODULES() in configure.ac
-LIBEVDEV_DEPENDENCIES = host-pkgconf host-python
-=======
 LIBEVDEV_DEPENDENCIES = $(BR2_PYTHON3_HOST_DEPENDENCY)
->>>>>>> 8a0443e9
 
 LIBEVDEV_INSTALL_STAGING = YES
 
