################################################################################
#
# xserver_xorg-server
#
################################################################################

XSERVER_XORG_SERVER_VERSION = 1.20.9
XSERVER_XORG_SERVER_SOURCE = xorg-server-$(XSERVER_XORG_SERVER_VERSION).tar.bz2
XSERVER_XORG_SERVER_SITE = https://xorg.freedesktop.org/archive/individual/xserver
XSERVER_XORG_SERVER_LICENSE = MIT
XSERVER_XORG_SERVER_LICENSE_FILES = COPYING
XSERVER_XORG_SERVER_INSTALL_STAGING = YES
# xfont_font-util is needed only for autoreconf
XSERVER_XORG_SERVER_AUTORECONF = YES
XSERVER_XORG_SERVER_DEPENDENCIES = \
	xfont_font-util \
	xutil_util-macros \
	xlib_libX11 \
	xlib_libXau \
	xlib_libXdmcp \
	xlib_libXext \
	xlib_libXfixes \
	xlib_libXi \
	xlib_libXrender \
	xlib_libXres \
	xlib_libXft \
	xlib_libXcursor \
	xlib_libXinerama \
	xlib_libXrandr \
	xlib_libXdamage \
	xlib_libXxf86vm \
	xlib_libxkbfile \
	xlib_xtrans \
	xdata_xbitmaps \
	xorgproto \
	xkeyboard-config \
	pixman \
	mcookie \
	host-pkgconf

<<<<<<< HEAD
=======
# 1.20.8/0007-fix-for-ZDI-11426.patch
XSERVER_XORG_SERVER_IGNORE_CVES += CVE-2020-14347

>>>>>>> 841ee767
# We force -O2 regardless of the optimization level chosen by the
# user, as the X.org server is known to trigger some compiler bugs at
# -Os on several architectures.
XSERVER_XORG_SERVER_CONF_OPTS = \
	--disable-config-hal \
	--enable-record \
	--disable-xnest \
	--disable-xephyr \
	--disable-dmx \
	--disable-unit-tests \
	--with-builder-addr=buildroot@buildroot.org \
	CFLAGS="$(TARGET_CFLAGS) -I$(STAGING_DIR)/usr/include/pixman-1 -O2" \
	--with-fontrootdir=/usr/share/fonts/X11/ \
	--$(if $(BR2_PACKAGE_XSERVER_XORG_SERVER_XVFB),en,dis)able-xvfb

ifeq ($(BR2_PACKAGE_SYSTEMD),y)
XSERVER_XORG_SERVER_CONF_OPTS += \
	--with-systemd-daemon \
	--enable-systemd-logind
XSERVER_XORG_SERVER_DEPENDENCIES += \
	systemd
else
XSERVER_XORG_SERVER_CONF_OPTS += \
	--without-systemd-daemon \
	--disable-systemd-logind
endif

# Xwayland support needs libdrm, libepoxy, wayland and libxcomposite
ifeq ($(BR2_PACKAGE_LIBDRM)$(BR2_PACKAGE_LIBEPOXY)$(BR2_PACKAGE_WAYLAND)$(BR2_PACKAGE_WAYLAND_PROTOCOLS)$(BR2_PACKAGE_XLIB_LIBXCOMPOSITE),yyyyy)
XSERVER_XORG_SERVER_CONF_OPTS += --enable-xwayland
XSERVER_XORG_SERVER_DEPENDENCIES += libdrm libepoxy wayland wayland-protocols xlib_libXcomposite
else
XSERVER_XORG_SERVER_CONF_OPTS += --disable-xwayland
endif

ifeq ($(BR2_PACKAGE_XSERVER_XORG_SERVER_MODULAR),y)
XSERVER_XORG_SERVER_CONF_OPTS += --enable-xorg
XSERVER_XORG_SERVER_DEPENDENCIES += libpciaccess
ifeq ($(BR2_PACKAGE_LIBDRM),y)
XSERVER_XORG_SERVER_DEPENDENCIES += libdrm
XSERVER_XORG_SERVER_CONF_OPTS += --enable-libdrm
else
XSERVER_XORG_SERVER_CONF_OPTS += --disable-libdrm
endif
else
XSERVER_XORG_SERVER_CONF_OPTS += --disable-xorg
endif

ifeq ($(BR2_PACKAGE_XSERVER_XORG_SERVER_KDRIVE),y)
XSERVER_XORG_SERVER_CONF_OPTS += \
	--enable-kdrive \
	--enable-xfbdev \
	--disable-glx \
	--disable-dri \
	--disable-xsdl
define XSERVER_CREATE_X_SYMLINK
	ln -f -s Xfbdev $(TARGET_DIR)/usr/bin/X
endef
XSERVER_XORG_SERVER_POST_INSTALL_TARGET_HOOKS += XSERVER_CREATE_X_SYMLINK

ifeq ($(BR2_PACKAGE_XSERVER_XORG_SERVER_KDRIVE_EVDEV),y)
XSERVER_XORG_SERVER_CONF_OPTS += --enable-kdrive-evdev
else
XSERVER_XORG_SERVER_CONF_OPTS += --disable-kdrive-evdev
endif

ifeq ($(BR2_PACKAGE_XSERVER_XORG_SERVER_KDRIVE_KBD),y)
XSERVER_XORG_SERVER_CONF_OPTS += --enable-kdrive-kbd
else
XSERVER_XORG_SERVER_CONF_OPTS += --disable-kdrive-kbd
endif

ifeq ($(BR2_PACKAGE_XSERVER_XORG_SERVER_KDRIVE_MOUSE),y)
XSERVER_XORG_SERVER_CONF_OPTS += --enable-kdrive-mouse
else
XSERVER_XORG_SERVER_CONF_OPTS += --disable-kdrive-mouse
endif

else # modular
XSERVER_XORG_SERVER_CONF_OPTS += --disable-kdrive --disable-xfbdev
endif

ifeq ($(BR2_PACKAGE_HAS_LIBGL),y)
XSERVER_XORG_SERVER_CONF_OPTS += --enable-dri --enable-glx
XSERVER_XORG_SERVER_DEPENDENCIES += libgl
else
XSERVER_XORG_SERVER_CONF_OPTS += --disable-dri --disable-glx
endif

# Optional packages
ifeq ($(BR2_PACKAGE_TSLIB),y)
XSERVER_XORG_SERVER_DEPENDENCIES += tslib
XSERVER_XORG_SERVER_CONF_OPTS += --enable-tslib LDFLAGS="-lts"
endif

ifeq ($(BR2_PACKAGE_HAS_UDEV),y)
XSERVER_XORG_SERVER_DEPENDENCIES += udev
XSERVER_XORG_SERVER_CONF_OPTS += --enable-config-udev
# udev kms support depends on libdrm and dri2
ifeq ($(BR2_PACKAGE_LIBDRM),y)
XSERVER_XORG_SERVER_CONF_OPTS += --enable-config-udev-kms
else
XSERVER_XORG_SERVER_CONF_OPTS += --disable-config-udev-kms
endif
endif

ifeq ($(BR2_PACKAGE_DBUS),y)
XSERVER_XORG_SERVER_DEPENDENCIES += dbus
XSERVER_XORG_SERVER_CONF_OPTS += --enable-config-dbus
endif

ifeq ($(BR2_PACKAGE_FREETYPE),y)
XSERVER_XORG_SERVER_DEPENDENCIES += freetype
endif

ifeq ($(BR2_PACKAGE_LIBUNWIND),y)
XSERVER_XORG_SERVER_DEPENDENCIES += libunwind
XSERVER_XORG_SERVER_CONF_OPTS += --enable-libunwind
else
XSERVER_XORG_SERVER_CONF_OPTS += --disable-libunwind
endif

ifeq ($(BR2_PACKAGE_XLIB_LIBXFONT2),y)
XSERVER_XORG_SERVER_DEPENDENCIES += xlib_libXfont2
endif

ifeq ($(BR2_PACKAGE_XLIB_LIBXFONT),y)
XSERVER_XORG_SERVER_DEPENDENCIES += xlib_libXfont
endif

ifneq ($(BR2_PACKAGE_XLIB_LIBXVMC),y)
XSERVER_XORG_SERVER_CONF_OPTS += --disable-xvmc
endif

ifeq ($(BR2_PACKAGE_XLIB_LIBXCOMPOSITE),y)
XSERVER_XORG_SERVER_DEPENDENCIES += xlib_libXcomposite
else
XSERVER_XORG_SERVER_CONF_OPTS += --disable-composite
endif

ifeq ($(BR2_PACKAGE_XSERVER_XORG_SERVER_MODULAR),y)
XSERVER_XORG_SERVER_CONF_OPTS += --enable-dri2
ifeq ($(BR2_PACKAGE_XLIB_LIBXSHMFENCE),y)
XSERVER_XORG_SERVER_DEPENDENCIES += xlib_libxshmfence
XSERVER_XORG_SERVER_CONF_OPTS += --enable-dri3
ifeq ($(BR2_PACKAGE_HAS_LIBEGL)$(BR2_PACKAGE_HAS_LIBGL)$(BR2_PACKAGE_LIBEPOXY),yyy)
XSERVER_XORG_SERVER_DEPENDENCIES += libepoxy
XSERVER_XORG_SERVER_CONF_OPTS += --enable-glamor
else
XSERVER_XORG_SERVER_CONF_OPTS += --disable-glamor
endif
else
XSERVER_XORG_SERVER_CONF_OPTS += --disable-dri3 --disable-glamor
endif
else
XSERVER_XORG_SERVER_CONF_OPTS += --disable-dri2 --disable-dri3 --disable-glamor
endif

ifeq ($(BR2_PACKAGE_XLIB_LIBXSCRNSAVER),y)
XSERVER_XORG_SERVER_DEPENDENCIES += xlib_libXScrnSaver
XSERVER_XORG_SERVER_CONF_OPTS += --enable-screensaver
else
XSERVER_XORG_SERVER_CONF_OPTS += --disable-screensaver
endif

ifneq ($(BR2_PACKAGE_XLIB_LIBDMX),y)
XSERVER_XORG_SERVER_CONF_OPTS += --disable-dmx
endif

ifeq ($(BR2_PACKAGE_OPENSSL),y)
XSERVER_XORG_SERVER_CONF_OPTS += --with-sha1=libcrypto
XSERVER_XORG_SERVER_DEPENDENCIES += openssl
else ifeq ($(BR2_PACKAGE_LIBGCRYPT),y)
XSERVER_XORG_SERVER_CONF_OPTS += --with-sha1=libgcrypt
XSERVER_XORG_SERVER_DEPENDENCIES += libgcrypt
else
XSERVER_XORG_SERVER_CONF_OPTS += --with-sha1=libsha1
XSERVER_XORG_SERVER_DEPENDENCIES += libsha1
endif

define XSERVER_XORG_SERVER_INSTALL_INIT_SYSTEMD
	$(INSTALL) -D -m 0644 package/x11r7/xserver_xorg-server/xorg.service \
		$(TARGET_DIR)/usr/lib/systemd/system/xorg.service
endef

define XSERVER_XORG_SERVER_INSTALL_INIT_SYSV
	$(INSTALL) -D -m 755 package/x11r7/xserver_xorg-server/S40xorg \
		$(TARGET_DIR)/etc/init.d/S40xorg
endef

$(eval $(autotools-package))<|MERGE_RESOLUTION|>--- conflicted
+++ resolved
@@ -38,12 +38,6 @@
 	mcookie \
 	host-pkgconf
 
-<<<<<<< HEAD
-=======
-# 1.20.8/0007-fix-for-ZDI-11426.patch
-XSERVER_XORG_SERVER_IGNORE_CVES += CVE-2020-14347
-
->>>>>>> 841ee767
 # We force -O2 regardless of the optimization level chosen by the
 # user, as the X.org server is known to trigger some compiler bugs at
 # -Os on several architectures.
