config BR2_PACKAGE_BLKTRACE
	bool "blktrace"
	depends on BR2_PACKAGE_LIBAIO_ARCH_SUPPORTS
	select BR2_PACKAGE_LIBAIO
	help
	  blktrace is a block layer IO tracing mechanism which provides
	  detailed information about request queue operations
	  up to user space.

<<<<<<< HEAD
	  http://git.kernel.dk/?p=blktrace.git;a=summary

comment "blktrace needs a glibc or musl toolchain"
	depends on BR2_PACKAGE_LIBAIO_ARCH_SUPPORTS
	depends on !(BR2_TOOLCHAIN_USES_GLIBC || BR2_TOOLCHAIN_USES_MUSL)
=======
	  http://git.kernel.dk/?p=blktrace.git;a=summary
>>>>>>> 1bd02bc2
<|MERGE_RESOLUTION|>--- conflicted
+++ resolved
@@ -7,12 +7,4 @@
 	  detailed information about request queue operations
 	  up to user space.
 
-<<<<<<< HEAD
-	  http://git.kernel.dk/?p=blktrace.git;a=summary
-
-comment "blktrace needs a glibc or musl toolchain"
-	depends on BR2_PACKAGE_LIBAIO_ARCH_SUPPORTS
-	depends on !(BR2_TOOLCHAIN_USES_GLIBC || BR2_TOOLCHAIN_USES_MUSL)
-=======
-	  http://git.kernel.dk/?p=blktrace.git;a=summary
->>>>>>> 1bd02bc2
+	  http://git.kernel.dk/?p=blktrace.git;a=summary