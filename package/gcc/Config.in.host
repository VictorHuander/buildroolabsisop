comment "GCC Options"

choice
	prompt "GCC compiler Version"
	default BR2_GCC_VERSION_ARC if BR2_arc
	default BR2_GCC_VERSION_OR1K if BR2_or1k
	default BR2_GCC_VERSION_6_X
	help
	  Select the version of gcc you wish to use.

config BR2_GCC_VERSION_ARC
	bool "gcc arc (6.x)"
	# Only supported architecture
	depends on BR2_arc
	select BR2_TOOLCHAIN_GCC_AT_LEAST_6

config BR2_GCC_VERSION_OR1K
	bool "gcc or1k (5.x)"
	# Only supported architecture
	depends on BR2_or1k
	select BR2_TOOLCHAIN_GCC_AT_LEAST_5

config BR2_GCC_VERSION_4_9_X
	bool "gcc 4.9.x"
	# Broken or unsupported architectures
	depends on !BR2_arc && !BR2_bfin && !BR2_or1k
	# Broken or unsupported ARM cores
	depends on !BR2_cortex_a17 && !BR2_cortex_a72
	# Unsupported MIPS cores
	depends on !BR2_mips_interaptiv
	# Unsupported for MIPS R5
	depends on !BR2_MIPS_CPU_MIPS32R5 && !BR2_MIPS_CPU_MIPS64R5
	# Unsupported for MIPS R6
	depends on !BR2_MIPS_CPU_MIPS32R6 && !BR2_MIPS_CPU_MIPS64R6
	# musl microblaze unsupported
	depends on !(BR2_TOOLCHAIN_USES_MUSL && (BR2_microblazeel || BR2_microblazebe))
	# musl ppc64 unsupported
	depends on !(BR2_TOOLCHAIN_USES_MUSL && (BR2_powerpc64 || BR2_powerpc64le))
	# musl mips64 unsupported
	depends on !(BR2_TOOLCHAIN_USES_MUSL && (BR2_mips64 || BR2_mips64el))
	# PR60102 https://gcc.gnu.org/bugzilla/show_bug.cgi?id=60102
	select BR2_TOOLCHAIN_GCC_AT_LEAST_4_9

config BR2_GCC_VERSION_5_X
	bool "gcc 5.x"
	# Broken or unsupported architectures
	depends on !BR2_arc && !BR2_bfin && !BR2_or1k
	# musl ppc64 unsupported
	depends on !(BR2_TOOLCHAIN_USES_MUSL && (BR2_powerpc64 || BR2_powerpc64le))
	# Unsupported MIPS cores
	depends on !BR2_mips_interaptiv && !BR2_mips_m5150 && \
		!BR2_mips_m6250 && !BR2_mips_i6400 && !BR2_mips_p6600
	# musl mips64 unsupported
	depends on !(BR2_TOOLCHAIN_USES_MUSL && (BR2_mips64 || BR2_mips64el))
	select BR2_TOOLCHAIN_GCC_AT_LEAST_5

config BR2_GCC_VERSION_6_X
	bool "gcc 6.x"
	# Broken or unsupported architectures
	depends on !BR2_arc
	depends on !BR2_or1k
	# Unsupported MIPS cores
	depends on !BR2_mips_m6250 && !BR2_mips_p6600
	select BR2_TOOLCHAIN_GCC_AT_LEAST_6

config BR2_GCC_VERSION_7_X
	bool "gcc 7.x"
	# Broken or unsupported architectures
	depends on !BR2_arc
	depends on !BR2_microblaze
	depends on !BR2_or1k
	# Unsupported MIPS cores
	depends on !BR2_mips_m6250 && !BR2_mips_p6600
	select BR2_TOOLCHAIN_GCC_AT_LEAST_7

endchoice

# Indicates if GCC for architecture supports --with-{arch,cpu,..}  to
# set default CFLAGS, otherwise values will be used by toolchain
# wrapper.
config BR2_GCC_ARCH_HAS_CONFIGURABLE_DEFAULTS
	bool
	default y if !BR2_bfin

config BR2_GCC_SUPPORTS_FINEGRAINEDMTUNE
	bool
	default y

config BR2_GCC_VERSION
	string
	default "4.9.4"     if BR2_GCC_VERSION_4_9_X
	default "5.4.0"     if BR2_GCC_VERSION_5_X
	default "6.3.0"     if BR2_GCC_VERSION_6_X
<<<<<<< HEAD
	default "arc-2017.03" if BR2_GCC_VERSION_ARC
=======
	default "7.1.0"     if BR2_GCC_VERSION_7_X
	default "arc-2017.03-rc1" if BR2_GCC_VERSION_ARC
>>>>>>> 8e5eef6c
	default "musl-5.4.0" if BR2_GCC_VERSION_OR1K

config BR2_EXTRA_GCC_CONFIG_OPTIONS
	string "Additional gcc options"
	default ""
	help
	  Any additional gcc configure options you may want to
	  include. Those options are applied for all of the gcc
	  initial, gcc intermediate and gcc final passes.

config BR2_TOOLCHAIN_BUILDROOT_CXX
	bool "Enable C++ support"
	select BR2_INSTALL_LIBSTDCPP
	help
	  Enable this option if you want your toolchain to support the
	  C++ language and you want C++ libraries to be installed on
	  your target system.

comment "Fortran support needs a toolchain w/ wchar"
	depends on BR2_TOOLCHAIN_HAS_LIBQUADMATH
	depends on !BR2_USE_WCHAR # libquadmath

config BR2_TOOLCHAIN_BUILDROOT_FORTRAN
	bool "Enable Fortran support"
	# on architecture building libquadmath, wchar is required
	depends on !BR2_TOOLCHAIN_HAS_LIBQUADMATH || \
		(BR2_TOOLCHAIN_HAS_LIBQUADMATH && BR2_USE_WCHAR)
	select BR2_TOOLCHAIN_HAS_FORTRAN
	help
	  Enable this option if you want your toolchain to support the
	  Fortran language and you want Fortran libraries to be
	  installed on your target system.

config BR2_GCC_ENABLE_LTO
	bool "Enable compiler link-time-optimization support"
	select BR2_BINUTILS_ENABLE_LTO
	help
	  This option enables link-time optimization (LTO) support in
	  gcc.

config BR2_GCC_ENABLE_OPENMP
	bool "Enable compiler OpenMP support"
	depends on !BR2_PTHREADS_NONE && !BR2_arc && !BR2_microblaze
	help
	  Enable OpenMP support for the compiler

config BR2_GCC_ENABLE_LIBMUDFLAP
	bool "Enable libmudflap support"
	# There are architectures, or specific configurations for
	# which mudflap is not supported.
	depends on !BR2_ARM_INSTRUCTIONS_THUMB && !BR2_powerpc_SPE
	depends on !BR2_TOOLCHAIN_GCC_AT_LEAST_4_9
	help
	  libmudflap is a gcc library used for the mudflap pointer
	  debugging functionality. It is only needed if you intend to
	  use the -fmudflap gcc flag.

	  See http://gcc.gnu.org/wiki/Mudflap_Pointer_Debugging and
	  the help of the gcc -fmudflap option for more details.

	  If you're unsure, leave this option disabled.

config BR2_GCC_ENABLE_GRAPHITE
	bool "Enable graphite support"
	help
	  This option enables the graphite optimizations in the
	  compiler.<|MERGE_RESOLUTION|>--- conflicted
+++ resolved
@@ -91,12 +91,8 @@
 	default "4.9.4"     if BR2_GCC_VERSION_4_9_X
 	default "5.4.0"     if BR2_GCC_VERSION_5_X
 	default "6.3.0"     if BR2_GCC_VERSION_6_X
-<<<<<<< HEAD
+	default "7.1.0"     if BR2_GCC_VERSION_7_X
 	default "arc-2017.03" if BR2_GCC_VERSION_ARC
-=======
-	default "7.1.0"     if BR2_GCC_VERSION_7_X
-	default "arc-2017.03-rc1" if BR2_GCC_VERSION_ARC
->>>>>>> 8e5eef6c
 	default "musl-5.4.0" if BR2_GCC_VERSION_OR1K
 
 config BR2_EXTRA_GCC_CONFIG_OPTIONS
