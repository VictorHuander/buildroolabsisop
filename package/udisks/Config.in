--- conflicted
+++ resolved
@@ -4,12 +4,7 @@
 	depends on BR2_PACKAGE_HAS_UDEV
 	depends on BR2_TOOLCHAIN_HAS_THREADS # dbus-glib -> glib2
 	depends on BR2_USE_MMU # lvm2
-<<<<<<< HEAD
 	depends on !BR2_PREFER_STATIC_LIB # lvm2
-	select BR2_PACKAGE_UDEV
-	select BR2_PACKAGE_UDEV_ALL_EXTRAS
-=======
->>>>>>> 9e40a100
 	select BR2_PACKAGE_DBUS
 	select BR2_PACKAGE_DBUS_GLIB
 	depends on BR2_USE_WCHAR # dbus-glib -> glib2
@@ -40,21 +35,13 @@
 
 endif
 
-<<<<<<< HEAD
-comment "udisks needs udev /dev management and a toolchain w/ wchar, threads, dynamic library"
-	depends on !BR2_avr32
-	depends on BR2_USE_MMU
-	depends on !BR2_ROOTFS_DEVICE_CREATION_DYNAMIC_UDEV || \
-		!BR2_USE_WCHAR || !BR2_TOOLCHAIN_HAS_THREADS  || \
-		BR2_PREFER_STATIC_LIB
-=======
 comment "udisks needs udev /dev management"
 	depends on !BR2_avr32
 	depends on BR2_USE_MMU
 	depends on !BR2_PACKAGE_HAS_UDEV
 
-comment "udisks needs a toolchain w/ wchar, threads"
+comment "udisks needs a toolchain w/ wchar, threads, dynamic library"
 	depends on !BR2_avr32
 	depends on BR2_USE_MMU
-	depends on !BR2_USE_WCHAR || !BR2_TOOLCHAIN_HAS_THREADS
->>>>>>> 9e40a100
+	depends on !BR2_USE_WCHAR || !BR2_TOOLCHAIN_HAS_THREADS || \
+		BR2_PREFER_STATIC_LIB