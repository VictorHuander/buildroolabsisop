#
# Config.in.legacy - support for backward compatibility
#
# When an existing Config.in symbol is removed, it should be added again in
# this file, and take appropriate action to approximate backward compatibility.
# This will make the transition for the user more convenient.
#
# When adding legacy symbols to this file, add them to the front. The oldest
# symbols will be removed again after about two years.
#
# The symbol should be copied as-is from the place where it was previously
# defined, but the help text should be removed or replaced with something that
# explains how to fix it.
#
# For bool options, the old symbol should select BR2_LEGACY, so that the user
# is informed at build-time about selected legacy options.
# If there is an equivalent (set of) new symbols, these should be select'ed by
# the old symbol for backwards compatibility.
# It is not possible to select an option that is part of a choice. In that
# case, the new option should use the old symbol as default. This requires a
# change outside of Config.in.legacy, and this should be clearly marked as such
# in a comment, so that removal of legacy options also include the removal of
# these external references.
#
# [Example: renaming a bool option that is part of a choice from FOO to BAR]
# original choice:
# 	choice
# 		prompt "Choose foobar"
# 	config BR2_FOO_1
#		bool "foobar 1"
# 	config BR2_FOO_2
# 		bool "foobar 2"
# 	endchoice
#
# becomes:
#   choice
#   	prompt "Choose foobar"
#   	default BR2_BAR_1 if BR2_FOO_1 # legacy
#   	default BR2_BAR_2 if BR2_FOO_2 # legacy
#   config BR2_BAR_1
#		bool "foobar 1"
#   config BR2_BAR_2
#   	bool "foobar 2"
#   endchoice
#
# and in Config.in.legacy:
#   config BR2_FOO_1
#   	bool "foobar 1 has been renamed"
#   	help
#   	  <suitable help text>
#   # Note: BR2_FOO_1 is still referenced from package/foo/Config.in
#   config BR2_FOO_2
#   	bool "foobar 2 has been renamed"
#   	help
#   	  <suitable help text>
#   # Note: BR2_FOO_2 is still referenced from package/foo/Config.in
#
# [End of example]
#
# For string options, it is not possible to directly select another symbol. In
# this case, a hidden wrap bool option has to be added, that defaults to y if
# the old string is not set at its default value. The wrap symbol should select
# BR2_LEGACY.
# If the original symbol has been renamed, the new symbol should use the value
# of the old symbol as default. Like for choice options, a comment should be
# added to flag that the symbol is still used in another file.
#
# [Example: renaming a string option from FOO to BAR]
# original symbol:
#   config BR2_FOO_STRING
#   	string "Some foo string"
#
# becomes:
#   config BR2_BAR_STRING
#   	string "Some bar string"
#   	default BR2_FOO_STRING if BR2_FOO_STRING != ""  # legacy
#
# and in Config.in.legacy:
#   config BR2_FOO_STRING
#   	string "The foo string has been renamed"
#   	help
#   	  <suitable help text>
#
#   config BR2_FOO_STRING_WRAP
#   	bool
#   	default y if BR2_FOO_STRING != ""
#   	select BR2_LEGACY
#
#   # Note: BR2_FOO_STRING is still referenced from package/foo/Config.in
#
# [End of example]

config BR2_SKIP_LEGACY
	bool
	option env="SKIP_LEGACY"

if !BR2_SKIP_LEGACY

config BR2_LEGACY
	bool
	help
	  This option is selected automatically when your old .config
	  uses an option that no longer exists in current buildroot. In
	  that case, the build will fail. Look for config options which
	  are selected in the menu below: they no longer exist and
	  should be replaced by something else.

# This comment fits exactly in a 80-column display
comment "Legacy detected: check the content of the menu below"
	depends on BR2_LEGACY

menu "Legacy config options"

if BR2_LEGACY
comment "----------------------------------------------------"
comment "Your old configuration uses legacy options that no  "
comment "longer exist in buildroot, as indicated in the menu "
comment "below. As long as these options stay selected, or in"
comment "case of string options are non-empty, the build     "
comment "will fail.                                          "
comment "*                                                   "
comment "Where possible, an automatic conversion from old to "
comment "new symbols has been performed. Before making any   "
comment "change in this legacy menu, make sure to exit the   "
comment "configuration editor a first time and save the      "
comment "configuration. Otherwise, the automatic conversion  "
comment "of symbols will be lost.                            "
comment "*                                                   "
comment "After this initial save, reopen the configuration   "
comment "editor, inspect the options selected below, read    "
comment "their help texts, and verify/update the new         "
comment "configuration in the corresponding configuration    "
comment "menus. When everything is ok, you can disable the   "
comment "legacy options in the menu below. Once you have     "
comment "disabled all legacy options, this text will         "
comment "disappear and you will be able to start the build.  "
comment "*                                                   "
comment "Note: legacy options older than 5 years have been   "
comment "removed, and configuration files that still have    "
comment "those options set, will fail to build, or run in    "
comment "unpredictable ways.                                 "
comment "----------------------------------------------------"
endif

###############################################################################

comment "Legacy options removed in 2024.02"

<<<<<<< HEAD
config BR2_PACKAGE_MYSQL
	bool "mysql virtual package removed"
	select BR2_LEGACY
	help
	  The mysql virtual package has been removed as mariadb is the
	  only supported mysql variant. Use the mariadb package
	  instead.

config BR2_PACKAGE_ORACLE_MYSQL
	bool "oracle mysql removed"
	select BR2_LEGACY
	help
	  Oracle mysql has been removed as the package was
	  unmaintained. Consider using mariadb instead.

config BR2_PACKAGE_STRONGSWAN_SCEP
	bool "strongswan SCEP client tool removed"
	select BR2_LEGACY
	help
	  "ipsec scepclient" tool has been removed and replaced by the
	  pki subcommands "pki --scep" and "pki --scepca" which
	  implement the new SCEP RFC 8894 standard that was released in
	  September 2020 and which supports trusted "certificate
	  renewal" based on the existing client certificate.

config BR2_PACKAGE_SHADOW_UTMPX
	bool "shadow utmpx removed"
	select BR2_LEGACY
	help
	  UTMPX has been dropped by upstream.
=======
config BR2_BINUTILS_VERSION_2_39_X
	bool "binutils 2.39 has been removed"
	select BR2_LEGACY
	help
	  binutils 2.39 has been removed, use a newer version.
>>>>>>> 2ce680b9

config BR2_PACKAGE_TINYMEMBENCH
	bool "tinymembench removed"
	select BR2_LEGACY
	help
	  tinymembench has been removed due to being abandoned.

config BR2_PACKAGE_DAVINCI_BOOTCOUNT
	bool "davinci-bootcount has been renamed"
	select BR2_LEGACY
	select BR2_PACKAGE_UBOOT_BOOTCOUNT
	help
	  The davinci-bootcount package has been renamed to
	  uboot-bootcount.

config BR2_PACKAGE_PYTHON_CROSSBAR
	bool "python-crossbar removed"
	select BR2_LEGACY
	help
	  python-crossbar has been removed. The current package has
	  not received an update since Sat Oct 9 13:55:06 2021 commit:
	  33ece2446e25e20929d1c7eefa9f3244a3b79a92 and is not python
	  3.12.0 compatible.

	  Furthermore, the current version requires at least 42 new
	  packages worth of depedencies of which several require
	  patches to be python 3.12.0 compatible. As nobody has
	  stepped up to maintain the package and its ever-growing list
	  of dependencies, along with the other problems, it was time
	  to drop the package.

config BR2_PACKAGE_PYTHON_PYGAME
	bool "python-pygame removed"
	select BR2_LEGACY
	help
	  python-pygame has been removed due to being abandoned and
	  the old version no longer building with python 3.12.0.

config BR2_KERNEL_HEADERS_4_14
	bool "kernel headers version 4.14.x are no longer supported"
	select BR2_LEGACY
	help
	  Version 4.14.x of the Linux kernel headers are no longer
	  maintained upstream and are now removed.

config BR2_PACKAGE_LIBCAMERA_PIPELINE_RASPBERRYPI
	bool "libcamera pipeline 'raspberrypi' was renamed to 'rpi/vc4'"
	depends on BR2_arm || BR2_aarch64
	depends on BR2_USE_WCHAR
	select BR2_LEGACY
	select BR2_PACKAGE_LIBCAMERA_PIPELINE_RPI_VC4
	help
	  Since version 0.1.0, the pipeline option 'raspberrypi' was
	  renamed to 'rpi/vc4'.

config BR2_GDB_VERSION_11
	bool "gdb 11.x removed"
	select BR2_LEGACY
	help
	  GDB 11.x has been removed, use a newer version.

config BR2_PACKAGE_LIBMPD
	bool "libmpd package was removed"
	select BR2_LEGACY
	help
	  The libmpd package was only used by gmpc, both of which are
	  no longer maintained upstream.

config BR2_PACKAGE_GMPC
	bool "gmpc package was removed"
	select BR2_LEGACY
	help
	  The gmpc package was removed because it was unmaintained,
	  and still using the old libsoup2 library.

config BR2_PACKAGE_FLICKCURL
	bool "flickcurl package was removed"
	select BR2_LEGACY
	help
	  The flickcurl package was removed because it was
	  unmaintained upstream and causing build failures.

config BR2_PACKAGE_ONEVPL
	bool "onevpl package was renamed"
	select BR2_LEGACY
	select BR2_PACKAGE_LIBVPL

config BR2_KERNEL_HEADERS_6_5
	bool "kernel headers version 6.5.x are no longer supported"
	select BR2_LEGACY
	help
	  Version 6.5.x of the Linux kernel headers are no longer
	  maintained upstream and are now removed.

config BR2_PACKAGE_WATCHDOGD_GENERIC_POLL
	int "watchdogd generic poll has been replaced"
	default 0
	help
	  The generic script poll interval has been replaced upstream
	  with a boolean on/off.  Your configuration has been migrated.

	  Set this legacy option to 0 here to remove the warning.

# Note: BR2_PACKAGE_WATCHDOGD_*_POLL_WRAP referenced in package/watchdogd/Config.in
config BR2_PACKAGE_WATCHDOGD_GENERIC_POLL_WRAP
	bool
	default y if BR2_PACKAGE_WATCHDOGD_GENERIC_POLL != 0
	select BR2_LEGACY

config BR2_PACKAGE_WATCHDOGD_LOADAVG_POLL
	int "watchdogd loadavg poll has been replaced"
	default 0
	help
	  The CPU load average poll interval has been replaced upstream
	  with a boolean on/off.  Your configuration has been migrated.

	  Set this legacy option to 0 here to remove the warning.

# Note: BR2_PACKAGE_WATCHDOGD_*_POLL_WRAP referenced in package/watchdogd/Config.in
config BR2_PACKAGE_WATCHDOGD_LOADAVG_POLL_WRAP
	bool
	default y if BR2_PACKAGE_WATCHDOGD_LOADAVG_POLL != 0
	select BR2_LEGACY

config BR2_PACKAGE_WATCHDOGD_FILENR_POLL
	int "watchdogd filenr poll has been replaced"
	default 0
	help
	  The file descriptor leak poll has been replaced upstream with
	  a boolean on/off.  Your configuration has been migrated.

	  Set this legacy option to 0 here to remove the warning.

# Note: BR2_PACKAGE_WATCHDOGD_*_POLL_WRAP referenced in package/watchdogd/Config.in
config BR2_PACKAGE_WATCHDOGD_FILENR_POLL_WRAP
	bool
	default y if BR2_PACKAGE_WATCHDOGD_FILENR_POLL != 0
	select BR2_LEGACY

config BR2_PACKAGE_WATCHDOGD_MEMINFO_POLL
	int "watchdogd meminfo poll has been replaced"
	default 0
	help
	  The memleak detector poll interval has been replaced upstream
	  with a boolean on/off.  Your configuration has been migrated.

	  Set this legacy option to 0 here to remove the warning.

# Note: BR2_PACKAGE_WATCHDOGD_*_POLL_WRAP referenced in package/watchdogd/Config.in
config BR2_PACKAGE_WATCHDOGD_MEMINFO_POLL_WRAP
	bool
	default y if BR2_PACKAGE_WATCHDOGD_MEMINFO_POLL != 0
	select BR2_LEGACY

comment "Legacy options removed in 2023.11"

config BR2_PACKAGE_PYTHON_PYXB
	bool "python-pyxb removed"
	select BR2_LEGACY
	help
	  python-pyxb has been removed due to being abandoned and
	  distutils no longer being supported in python 3.12.0.

config BR2_PACKAGE_OPENJDK_VERSION_11
	bool "openjdk 11 has been removed"
	select BR2_LEGACY
	help
	  Version 11 of OpenJDK is no longer supported, version 17
	  should now be used as the new LTS release.

config BR2_KERNEL_HEADERS_6_4
	bool "kernel headers version 6.4.x are no longer supported"
	select BR2_LEGACY
	help
	  Version 6.4.x of the Linux kernel headers are no longer
	  maintained upstream and are now removed.

config BR2_PACKAGE_GOOGLE_MATERIAL_DESIGN_ICONS
	bool "google-material-design-icons removed"
	select BR2_LEGACY
	help
	  The google-material-design-icons package has been removed.

config BR2_GDB_VERSION_10
	bool "gdb 10.x removed"
	select BR2_LEGACY
	help
	  gdb 10.x has been removed, use a newer version.

comment "Legacy options removed in 2023.08"

config BR2_TARGET_LPC32XXCDL
	bool "lpc32xxcdl has been removed"
	select BR2_LEGACY
	help
	  lpc32xxcdl has been removed, due to licensing concerns.

config BR2_BINUTILS_VERSION_2_38_X
	bool "binutils 2.38.x has been removed"
	select BR2_LEGACY
	help
	  binutils 2.38 has been removed, use a newer version.

config BR2_GCC_VERSION_10_X
	bool "gcc 10.x support removed"
	select BR2_LEGACY
	help
	  Support for gcc version 10.x has been removed. The current
	  default version (12.x or later) has been selected instead.

config BR2_KERNEL_HEADERS_6_3
	bool "kernel headers version 6.3.x are no longer supported"
	select BR2_LEGACY
	help
	  Version 6.3.x of the Linux kernel headers are no longer
	  maintained upstream and are now removed.

config BR2_PACKAGE_TOVID
	bool "tovid removed"
	select BR2_LEGACY
	help
	  tovid was removed

config BR2_PACKAGE_LIBASPLIB
	bool "libasplib removed"
	select BR2_LEGACY
	help
	  libasplib is no longer needed.

config BR2_PACKAGE_OCF_LINUX
	bool "ocf-linux has been removed"
	select BR2_LEGACY
	help
	  ocf-linux is incompatible with newer kernels.

config BR2_BINUTILS_VERSION_2_37_X
	bool "binutils 2.37.x has been removed"
	select BR2_LEGACY
	help
	  binutils 2.37 has been removed, use a newer version.

comment "Legacy options removed in 2023.05"

config BR2_KERNEL_HEADERS_6_2
	bool "kernel headers version 6.2.x are no longer supported"
	select BR2_LEGACY
	help
	  Version 6.2.x of the Linux kernel headers are no longer
	  maintained upstream and are now removed.

config BR2_PACKAGE_ATK
	bool "atk removed"
	select BR2_LEGACY
	help
	  atk is now part of at-spi2-core.

config BR2_PACKAGE_AT_SPI2_ATK
	bool "at-spi2-atk removed"
	select BR2_LEGACY
	help
	  at-spi2-atk is now part of at-spi2-core.

config BR2_PACKAGE_OPTEE_BENCHMARK
	bool "optee-benchmark has been removed"
	select BR2_LEGACY
	help
	  optee-benchmark is no longer maintained upstream.

config BR2_PACAKGE_OPENFPGALOADER_CMSIS
	bool "openfpgaloader cmsis option name fixed"
	select BR2_LEGACY
	help
	  A typo on BR2_PACAKGE_OPENFPGALOADER_CMSIS was fixed by
	  renaming the option to BR2_PACKAGE_OPENFPGALOADER_CMSIS.

comment "Legacy options removed in 2023.02"

config BR2_PACKAGE_PUGIXML_HEADER_ONLY
	bool "pugixml header-only removed"
	select BR2_LEGACY
	help
	  The header-only version raises a build failure with gerbera.

config BR2_PACKAGE_UCCP420WLAN
	bool "uccp420wlan removed"
	select BR2_LEGACY
	help
	  The uccp420wlan package is unmaintained and doesn't build
	  with any "recent" kernel (e.g. >= 4.7).

config BR2_PACKAGE_IMX_GPU_G2D_EXAMPLES
	bool "imx-gpu-g2d examples removed"
	select BR2_LEGACY
	help
	  The examples are not provided by NXP anymore.

config BR2_KERNEL_HEADERS_6_0
	bool "kernel headers version 6.0.x are no longer supported"
	select BR2_LEGACY
	help
	  Version 6.0.x of the Linux kernel headers are no longer
	  maintained upstream and are now removed.

config BR2_KERNEL_HEADERS_4_9
	bool "kernel headers version 4.9.x are no longer supported"
	select BR2_LEGACY
	help
	  Version 4.9.x of the Linux kernel headers are no longer
	  maintained upstream and are now removed.

config BR2_PACKAGE_DOCKER_PROXY
	bool "docker-proxy removed"
	select BR2_LEGACY
	select BR2_PACKAGE_DOCKER_ENGINE
	help
	  docker-proxy has been dropped by upstream since version
	  563fe8. it has been merged into docker-engine (moby).

config BR2_PACKAGE_PYTHON_BUNCH
	bool "python-bunch removed"
	select BR2_LEGACY
	help
	  The python-bunch package is unmaintained and is replaced
	  by the python-munch package.

config BR2_TARGET_GUMMIBOOT
	bool "gummiboot removed"
	select BR2_LEGACY
	help
	  gummiboot has been deprecated since 2015, with no further
	  updates. It became integrated into the systemd project as
	  systemd-boot.

config BR2_PACKAGE_IPUTILS_NINFOD
	bool "iputils 20221126 removed ninfod"
	select BR2_LEGACY
	help
	  iputils 20221126 removed ninfod.

config BR2_PACKAGE_IPUTILS_RARPD
	bool "iputils 20221126 removed rarpd"
	select BR2_LEGACY
	help
	  iputils 20221126 removed rarpd.

config BR2_PACKAGE_IPUTILS_RDISC
	bool "iputils 20221126 removed rdisc"
	select BR2_LEGACY
	help
	  iputils 20221126 removed rdisc.

config BR2_PACKAGE_IPUTILS_RDISC_SERVER
	bool "iputils 20221126 removed rdisc"
	select BR2_LEGACY
	help
	  iputils 20221126 removed rdisc.

config BR2_PACKAGE_GST1_PLUGINS_UGLY_PLUGIN_XINGMUX
	bool "xingmux moved"
	select BR2_LEGACY
	select BR2_PACKAGE_GST1_PLUGINS_GOOD_PLUGIN_XINGMUX
	help
	  The xingmux option has been moved to gst1-plugins-good.

config BR2_PACKAGE_GST1_PLUGINS_BASE_PLUGIN_VIDEOSCALE
	bool "videoscale removed"
	select BR2_LEGACY
	select BR2_PACKAGE_GST1_PLUGINS_BASE_PLUGIN_VIDEOCONVERTSCALE
	help
	  The videoscale option has been combined with videoconvert.

config BR2_PACKAGE_GST1_PLUGINS_BASE_PLUGIN_VIDEOCONVERT
	bool "videoconvert removed"
	select BR2_LEGACY
	select BR2_PACKAGE_GST1_PLUGINS_BASE_PLUGIN_VIDEOCONVERTSCALE
	help
	  The videoconvert option has been combined with videoscale.

config BR2_PACKAGE_IMX_GPU_VIV_OUTPUT_X11
	bool "imx-gpu-viv X11 output has been removed"
	select BR2_LEGACY
	help
	  The X11 output was dropped by NXP.

config BR2_PACKAGE_XDRIVER_XF86_VIDEO_IMX_VIV
	bool "xf86-video-imx-viv has been removed"
	select BR2_LEGACY
	help
	  The X11 output was dropped by NXP.

config BR2_PACKAGE_QEMU_CUSTOM_TARGETS
	string "the QEMU specific targets option has been removed"
	help
	  This option has been replaced by a list of individual targets
	  for the many architectures supported by QEMU.

config BR2_PACKAGE_QEMU_CUSTOM_TARGETS_WRAP
	bool
	default y if BR2_PACKAGE_QEMU_CUSTOM_TARGETS != ""
	select BR2_LEGACY

config BR2_PACKAGE_XDRIVER_XF86_INPUT_KEYBOARD
	bool "xf86-input-keyboard removed"
	select BR2_LEGACY
	help
	  The X.org keyboard input driver no longer support Linux.

config BR2_TARGET_SUN20I_D1_SPL
	bool "sun20-d1-spl removed"
	select BR2_LEGACY
	help
	  U-Boot has gained SPL support for D1, so this temporary
	  bootloader is no longer supported.

config BR2_PACKAGE_PYTHON_M2R
	bool "python-m2r removed"
	select BR2_LEGACY
	help
	  The python-m2r package is unmaintained.

config BR2_PACKAGE_MESA3D_XVMC
	bool "mesa Gallium XvMC state tracker removed"
	select BR2_LEGACY
	help
	  The Gallium XvMC state tracker was removed upstream.

config BR2_KERNEL_HEADERS_5_19
	bool "kernel headers version 5.19.x are no longer supported"
	select BR2_LEGACY
	help
	  Version 5.19.x of the Linux kernel headers are no longer
	  maintained upstream and are now removed.

config BR2_PACKAGE_XDRIVER_XF86_VIDEO_TGA
	bool "xf86-video-tga removed"
	select BR2_LEGACY
	help
	  The X.org xf86-video-tga package was removed.

config BR2_PACKAGE_XDRIVER_XF86_VIDEO_GLINT
	bool "xf86-video-glint removed"
	select BR2_LEGACY
	help
	  The X.org xf86-video-glint package no longer builds with
	  Xserver 21 and is unmaintained.

config BR2_PACKAGE_USBREDIR_SERVER
	bool "usbredirserver removed"
	select BR2_LEGACY
	help
	  usbredirserver has been dropped by upstream since version
	  0.13.0. usbredir tools (which include usbredirect binary) can
	  be used as a replacement.

comment "Legacy options removed in 2022.11"

config BR2_BINUTILS_VERSION_2_36_X
	bool "binutils 2.36.x has been removed"
	select BR2_LEGACY
	help
	  binutils 2.36 has been removed, use a newer version.

config BR2_PACKAGE_RABBITMQ_SERVER
	bool "rabbitmq-server removed"
	select BR2_LEGACY
	help
	  Package was removed because it was unmaintained and had
	  known security issues.

config BR2_PACKAGE_LIBOPENSSL_ENABLE_RC5
	bool "libopenssl rc5 was never enabled"
	select BR2_LEGACY
	help
	  The libopenssl option for rc5 never actually enabled rc5,
	  which had always been disabled in Buildroot.

config BR2_PACKAGE_LIBDCADEC
	bool "package was deprecated upstream, use ffmpeg instead"
	select BR2_LEGACY
	help
	  This decoder has been fully integrated into FFmpeg master
	  branch and further development will continue there. Using
	  FFmpeg for DTS decoding is now recommended.

config BR2_KERNEL_HEADERS_5_17
	bool "kernel headers version 5.17.x are no longer supported"
	select BR2_LEGACY
	help
	  Version 5.17.x of the Linux kernel headers are no longer
	  maintained upstream and are now removed.

config BR2_iwmmxt
	bool "ARM iwmmxt variant removed"
	select BR2_LEGACY
	help
	  Support for the ARM iwmmxt architecture variant in GCC has
	  bitroten and is no longer maintained. GCC maintainers
	  recommend to no longer use it, and suggest to use "xscale"
	  as a replacement architecture variant. See
	  https://gcc.gnu.org/bugzilla/show_bug.cgi?id=106972

config BR2_PACKAGE_UHD_N230
	bool "uhd N230 support removed"
	select BR2_LEGACY
	help
	  uhd N230 support has been dropped by upstream since version
	  4.0.0.0.

config BR2_PACKAGE_UHD_RFNOC
	bool "uhd RFNoC support removed"
	select BR2_LEGACY
	help
	  uhd RFNoC support has been dropped by upstream since version
	  4.0.0.0.

config BR2_PACKAGE_GPSD_OLDSTYLE
	bool "gpsd oldstyle removed"
	select BR2_LEGACY
	help
	  gpsd oldstyle option has been removed by upstream in 2015.

config BR2_GDB_VERSION_9_2
	bool "gdb 9.2 removed"
	select BR2_LEGACY
	help
	  Support for GDB 9.2 has been removed. A new version has
	  automatically been selected.

comment "Legacy options removed in 2022.08"

config BR2_ECLIPSE_REGISTER
	bool "Eclipse integration removed"
	select BR2_LEGACY
	help
	  The Buildroot integration with the Eclipse IDE has been
	  removed, as the corresponding Eclipse plugin is no longer
	  maintained, and is no longer usable with current versions of
	  Eclipse.

config BR2_csky
	bool "csky architecture removed"
	select BR2_LEGACY
	help
	  The csky architecture was removed, by lack of toolchain
	  support.

config BR2_PACKAGE_MESA3D_DRI_DRIVER_I915
	bool "mesa DRI i915 driver removed"
	select BR2_LEGACY
	help
	  The DRI i915 driver was removed upstream.

config BR2_PACKAGE_MESA3D_DRI_DRIVER_I965
	bool "mesa DRI i965 driver removed"
	select BR2_LEGACY
	help
	  The DRI i965 driver was removed upstream.

config BR2_PACKAGE_MESA3D_DRI_DRIVER_NOUVEAU
	bool "mesa DRI nouveau driver removed"
	select BR2_LEGACY
	help
	  The DRI radeon nouveau was removed upstream.

config BR2_PACKAGE_MESA3D_DRI_DRIVER_RADEON
	bool "mesa DRI radeon r100 driver removed"
	select BR2_LEGACY
	help
	  The DRI radeon r100 driver was removed upstream.

config BR2_GCC_VERSION_9_X
	bool "gcc 9.x support removed"
	select BR2_LEGACY
	help
	  Support for gcc version 9.x has been removed. The current
	  default version (11.x or later) has been selected instead.

config BR2_PACKAGE_PHP_EXT_WDDX
	bool "php wddx removed"
	select BR2_LEGACY
	help
	  The WDDX extension was removed from php.

config BR2_nds32
	bool "nds32 architecture removed"
	select BR2_LEGACY
	help
	  Support for the nds32 architecture has been removed, due to
	  its support being removed from the upstream Linux kernel,
	  and its lack of maintenance in Buildroot.

config BR2_PACKAGE_RTL8723BS
	bool "rtl8723bs removed"
	select BR2_LEGACY
	help
	  Package was removed because it is not compatible with latest
	  kernels and is not maintained anymore: code has been removed
	  in 2017 as driver is available in the linux-next tree.

comment "Legacy options removed in 2022.05"

config BR2_PACKAGE_KTAP
	bool "ktap removed"
	select BR2_LEGACY
	help
	  Package was removed because it is not compatible with latest
	  kernels and is not maintained anymore (no release since 2013).

config BR2_KERNEL_HEADERS_5_16
	bool "kernel headers version 5.16.x are no longer supported"
	select BR2_LEGACY
	help
	  Version 5.16.x of the Linux kernel headers are no longer
	  maintained upstream and are now removed.

config BR2_KERNEL_HEADERS_4_4
	bool "kernel headers version 4.4.x are no longer supported"
	select BR2_LEGACY
	help
	  Version 4.4.x of the Linux kernel headers are no longer
	  maintained upstream and are now removed.

config BR2_BINUTILS_VERSION_2_32_X
	bool "binutils 2.32.x has been removed"
	select BR2_LEGACY
	help
	  binutils 2.32 has been removed, use a newer version.

config BR2_sh2a
	bool "sh2a architecture support removed"
	select BR2_LEGACY
	help
	  The SuperH 2A (SH2A) architecture was not maintained, and
	  broken, so its support was dropped.

config BR2_BINUTILS_VERSION_2_35_X
	bool "binutils 2.35.x has been removed"
	select BR2_LEGACY
	help
	  binutils 2.35 has been removed, use a newer version.

config BR2_PACKAGE_BOOST_LAYOUT_TAGGED
	bool "boost tagged layout removed"
	select BR2_LEGACY
	help
	  Boost tagged layout isn't handled by some packages (e.g. botan
	  or libcpprestsdk).

config BR2_PACKAGE_BOOST_LAYOUT_VERSIONED
	bool "boost versioned layout removed"
	select BR2_LEGACY
	help
	  Boost versioned layout isn't handled by a number of autotools
	  and cmake packages (e.g. azmq, cc-tool, i2pd).

comment "Legacy options removed in 2022.02"

config BR2_TARGET_ROOTFS_OCI_ENTRYPOINT_ARGS
	string "entrypoint argumetns has been changed as command"
	help
	  The OCI image BR2_TARGET_ROOTFS_OCI_ENTRYPOINT_ARGS option
	  has been renamed to BR2_TARGET_ROOTFS_OCI_CMD to better
	  reflect its relation to the actual 'command' of the OCI
	  image.

	  The new semantic for BR2_TARGET_ROOTFS_OCI_CMD is slightly
	  differnt in relation to how it is interpreted, so be sure to
	  review the help entry for it.

	  Due to this breaking change, the old value here could not be
	  set to the new variable.

config BR2_TARGET_ROOTFS_OCI_ENTRYPOINT_ARGS_WRAP
	bool
	default y if BR2_TARGET_ROOTFS_OCI_ENTRYPOINT_ARGS != ""
	select BR2_LEGACY

config BR2_PACKAGE_LIBCURL_LIBNSS
	bool "libcurl NSS removed"
	select BR2_LEGACY
	help
	  NSS was deprecated in libcurl 7.82.0.

config BR2_PACKAGE_WESTON_DEFAULT_FBDEV
	bool "weston fbdev removed"
	select BR2_LEGACY
	help
	  fbdev was deprecated in weston 10.0.0.

config BR2_PACKAGE_WESTON_FBDEV
	bool "weston fbdev compositor removed"
	select BR2_LEGACY
	help
	  fbdev compositor was deprecated in weston 10.0.0.

config BR2_PACKAGE_PYTHON_PYCLI
	bool "python-pycli removed"
	select BR2_LEGACY
	help
	  Package was removed because it is not compatible with python
	  3.10 and is not maintained anymore (no release since 2012).

config BR2_PACKAGE_LINUX_TOOLS_BPFTOOL
	bool "bpftool was moved"
	select BR2_LEGACY
	select BR2_PACKAGE_BPFTOOL
	help
	  The linux-tools bpftool build has been moved out
	  of the linux-tools package.

config BR2_TARGET_UBOOT_NEEDS_PYTHON2
	bool "host-python 2.7 support for U-Boot was removed"
	select BR2_LEGACY
	help
	  Option was removed together with python 2.7 support.

config BR2_PACKAGE_GST1_PLUGINS_BAD_PLUGIN_LIBMMS
	bool "gst1-plugins-bad plugin libmms was removed"
	depends on BR2_USE_WCHAR
	depends on BR2_TOOLCHAIN_HAS_THREADS
	select BR2_LEGACY
	help
	  This plugin was removed with gst1-plugins-bad-1.20.0.

config BR2_PACKAGE_PYTHON_FUNCTOOLS32
	bool "python-functools32 removed"
	select BR2_LEGACY
	help
	  Package was removed together with python 2.7 support.

config BR2_PACKAGE_PYTHON_ENUM34
	bool "python-enum34 removed"
	select BR2_LEGACY
	help
	  Package was removed together with python 2.7 support.

config BR2_PACKAGE_PYTHON_ENUM
	bool "python-enum removed"
	select BR2_LEGACY
	help
	  Package was removed together with python 2.7 support.

config BR2_PACKAGE_PYTHON_DIALOG
	bool "python-dialog removed"
	select BR2_LEGACY
	help
	  Package was removed together with python 2.7 support.

config BR2_PACKAGE_PYTHON_CONFIGOBJ
	bool "python-configobj removed"
	select BR2_LEGACY
	help
	  Package was removed together with python 2.7 support.

config BR2_PACKAGE_PYTHON_YIELDFROM
	bool "python-yieldfrom removed"
	select BR2_LEGACY
	help
	  Package was removed together with python 2.7 support.

config BR2_PACKAGE_PYTHON_TYPING
	bool "python-typing removed"
	select BR2_LEGACY
	help
	  Package was removed together with python 2.7 support.

config BR2_PACKAGE_PYTHON_SUBPROCESS32
	bool "python-subprocess32 removed"
	select BR2_LEGACY
	help
	  Package was removed together with python 2.7 support.

config BR2_PACKAGE_PYTHON_SINGLEDISPATCH
	bool "python-singledispatch removed"
	select BR2_LEGACY
	help
	  Package was removed together with python 2.7 support.

config BR2_PACKAGE_PYTHON_PYRO
	bool "python-pyro removed"
	select BR2_LEGACY
	help
	  Package was removed together with python 2.7 support.

config BR2_PACKAGE_PYTHON_PYPCAP
	bool "python-pypcap removed"
	select BR2_LEGACY
	help
	  Package was removed together with python 2.7 support.

config BR2_PACKAGE_PYTHON_PATHLIB2
	bool "python-pathlib2 removed"
	select BR2_LEGACY
	help
	  Package was removed together with python 2.7 support.

config BR2_PACKAGE_PYTHON_PAM
	bool "python-pam removed"
	select BR2_LEGACY
	help
	  Package was removed together with python 2.7 support.

config BR2_PACKAGE_PYTHON_NFC
	bool "python-nfc removed"
	select BR2_LEGACY
	help
	  Package was removed together with python 2.7 support.

config BR2_PACKAGE_PYTHON_MAD
	bool "python-mad removed"
	select BR2_LEGACY
	help
	  Package was removed together with python 2.7 support.

config BR2_PACKAGE_PYTHON_IPADDRESS
	bool "python-ipaddress removed"
	select BR2_LEGACY
	help
	  Package was removed together with python 2.7 support.

config BR2_PACKAGE_PYTHON_IPADDR
	bool "python-ipaddr removed"
	select BR2_LEGACY
	help
	  Package was removed together with python 2.7 support.

config BR2_PACKAGE_PYTHON_ID3
	bool "python-id3 removed"
	select BR2_LEGACY
	help
	  Package was removed together with python 2.7 support.

config BR2_PACKAGE_PYTHON_FUTURES
	bool "python-futures removed"
	select BR2_LEGACY
	help
	  Package was removed together with python 2.7 support.

config BR2_PACKAGE_PYTHON_BACKPORTS_SSL_MATCH_HOSTNAME
	bool "python-backports-ssl-match-hostname removed"
	select BR2_LEGACY
	help
	  Package was removed together with python 2.7 support.

config BR2_PACKAGE_PYTHON_BACKPORTS_SHUTIL_GET_TERMINAL_SIZE
	bool "python-backports-shutil-get-terminal-size removed"
	select BR2_LEGACY
	help
	  Package was removed together with python 2.7 support.

config BR2_PACKAGE_PYTHON_BACKPORTS_ABC
	bool "python-backports-abc removed"
	select BR2_LEGACY
	help
	  Package was removed together with python 2.7 support.

config BR2_PACKAGE_PYTHON
	bool "python2.7 package removed"
	select BR2_LEGACY
	help
	  Python 2.7 is EOL since April 2020 and has been removed.

	  https://www.python.org/dev/peps/pep-0373/

config BR2_TARGET_UBOOT_ZYNQ_IMAGE
	bool "Generate image for Xilinx Zynq"
	select BR2_LEGACY
	help
	  Since 2016.1, U-Boot can natively generate the Zynq boot
	  image, and so the Xilinx-specific format and tools have been
	  removed. Should you still have an older U-Boot that needs
	  this, a python3 version of the zynq-boot-bin.py script can be
	  downloaded from the URL below and called from a post-build
	  script.

	  https://gist.githubusercontent.com/jameshilliard/e09235dfc6f96c11418a134e6ebf7890/raw/135b7480c405ae8a77a9db615e495f9a9f2d3242/zynq-boot-bin.py

config BR2_PACKAGE_RPI_BT_FIRMWARE
	bool "rpi-bt-firmware package was renamed"
	depends on BR2_arm || BR2_aarch64
	select BR2_LEGACY
	select BR2_PACKAGE_BRCMFMAC_SDIO_FIRMWARE_RPI
	select BR2_PACKAGE_BRCMFMAC_SDIO_FIRMWARE_RPI_BT
	help
	  Package rpi-bt-firmware was moved as option to
	  package brcmfmac_sdio-firmware-rpi.

config BR2_PACKAGE_RPI_WIFI_FIRMWARE
	bool "rpi-wifi-firmware package was renamed"
	depends on BR2_arm || BR2_aarch64
	select BR2_LEGACY
	select BR2_PACKAGE_BRCMFMAC_SDIO_FIRMWARE_RPI
	select BR2_PACKAGE_BRCMFMAC_SDIO_FIRMWARE_RPI_WIFI
	help
	  Package rpi-wifi-firmware was moved as option to
	  package brcmfmac_sdio-firmware-rpi.

config BR2_PACKAGE_HOST_GDB_PYTHON
	bool "GDB Python2 support removed"
	select BR2_LEGACY
	help
	  Python2 is deprecated and no longer supported.
	  Please migrate to Python3.

config BR2_PACKAGE_GSTREAMER1_MM
	bool "gstreamer1-mm package removed"
	select BR2_LEGACY
	help
	  This package has been removed as it is not actively
	  maintained anymore and does not support glibmm-2.68 API.

config BR2_KERNEL_HEADERS_5_14
	bool "kernel headers version 5.14.x are no longer supported"
	select BR2_LEGACY
	help
	  Version 5.14.x of the Linux kernel headers are no longer
	  maintained upstream and are now removed.

config BR2_PACKAGE_PYTHON_BACKPORTS_FUNCTOOLS_LRU_CACHE
	bool "python-backports-functools-lru-cache package removed"
	select BR2_LEGACY
	help
	  This package has been removed as python-setuptools-scm
	  dropped support of python 2 since version 6.0.0.

config BR2_PACKAGE_CIVETWEB_WITH_LUA
	bool "civetweb lua support option removed"
	select BR2_LEGACY
	help
	  Lua support does not depend on a version of Lua bundled
	  within the Civetweb sources anymore. Lua support is
	  automatically enabled if an Lua interpreter (lua or luajit)
	  is enabled in Buildroot.

config BR2_PACKAGE_SUNXI_MALI_MAINLINE_DRIVER
	bool "sunxi-mali-mainline-driver package was renamed"
	select BR2_LEGACY
	select BR2_PACKAGE_SUNXI_MALI_UTGARD_DRIVER
	help
	  Since the removal of the sunxi-mali-driver package, the
	  sunxi-mali-mainline-driver package that coexisted became the
	  only package to provide the Sunxi Mali driver. The "-mainline"
	  suffix being undescriptive nowadays and before adding new
	  packages bringing Mali support for other SoCs/GPU flavors, it
	  is clearer to rename it SUNXI_MALI_UTGARD_DRIVER.

config BR2_PACKAGE_SUNXI_MALI_MAINLINE
	bool "sunxi-mali-mainline package was renamed"
	select BR2_LEGACY
	select BR2_PACKAGE_SUNXI_MALI_UTGARD
	help
	  Since the removal of the sunxi-mali package, the
	  sunxi-mali-mainline package that coexisted became the only
	  package to provide Mali blobs. The "-mainline" suffix being
	  undescriptive nowadays and before adding new packages bringing
	  Mali support for other SoCs/GPU flavors, it is clearer to
	  rename it SUNXI_MALI_UTGARD.

config BR2_PACKAGE_SUNXI_MALI_MAINLINE_R6P2
	bool "sunxi-mali-mainline-r6p2 was renamed"
	select BR2_LEGACY
	help
	  The sunxi-mali-mainline package has been renamed
	  sunxi-mali-utgard, the suboptions of this package have also
	  been renamed accordingly.
# Note: BR2_PACKAGE_SUNXI_MALI_MAINLINE_R6P2 is still referenced from
# package/sunxi-mali-utgard/Config.in

config BR2_PACKAGE_SUNXI_MALI_MAINLINE_R8P1
	bool "sunxi-mali-mainline-r8p1 was renamed"
	select BR2_LEGACY
	help
	  The sunxi-mali-mainline package has been renamed
	  sunxi-mali-utgard, the suboptions of this package have also
	  been renamed accordingly.
# Note: BR2_PACKAGE_SUNXI_MALI_MAINLINE_R8P1 is still referenced from
# package/sunxi-mali-utgard/Config.in

config BR2_PACKAGE_QT5WEBKIT_EXAMPLES
	bool "qt5webkit-examples removed"
	select BR2_LEGACY
	help
	  The qt5webkit-examples package is unmaintained and has been
	  removed.

config BR2_TOOLCHAIN_EXTERNAL_BOOTLIN_RISCV64_GLIBC_BLEEDING_EDGE
	bool "Bootlin riscv64 glibc bleeding-edge toolchain removed"
	select BR2_LEGACY
	help
	  The RISC-V 64-bit LP64 Bootlin toolchains have been removed,
	  in favor of RISC-V 64-bit LP64D toolchains.

config BR2_TOOLCHAIN_EXTERNAL_BOOTLIN_RISCV64_MUSL_BLEEDING_EDGE
	bool "Bootlin riscv64 musl bleeding-edge toolchain removed"
	select BR2_LEGACY
	help
	  The RISC-V 64-bit LP64 Bootlin toolchains have been removed,
	  in favor of RISC-V 64-bit LP64D toolchains.

config BR2_PACKAGE_IPUTILS_TFTPD
	bool "iputils tftpd option removed"
	select BR2_LEGACY
	help
	  tftpd has been removed from iputils since version 20211215.

config BR2_PACKAGE_IPUTILS_TRACEROUTE6
	bool "iputils traceroute6 option removed"
	select BR2_LEGACY
	help
	  traceroute6 has been removed from iputils since version
	  20211215.

config BR2_PACKAGE_LIBMEDIAART_BACKEND_NONE
	bool "libmediaart 'none' backend removed"
	select BR2_LEGACY
	help
	  'none' backend has been removed from libmediaart since version
	  1.9.5.

config BR2_PACKAGE_MPD_UPNP
	bool "MPD UPnP configuration changed"
	select BR2_LEGACY
	help
	  From version 0.23, MPD supports npupnp in addition to pupnp to
	  provide database access to a UPnP media server. To preserve
	  the existing functionality, the pupnp option has been selected
	  in the MPD UPnP configuration.
# Note: BR2_PACKAGE_MPD_UPNP is still referenced from package/mpd/Config.in

comment "Legacy options removed in 2021.11"

config BR2_OPENJDK_VERSION_LTS
	bool "OpenJDK LTS version was renamed to OpenJDK 11"
	select BR2_LEGACY
	help
	  The LTS version option was renamed to OpenJDK 11 to make it
	  clear what LTS version is.
# Note: BR2_OPENJDK_VERSION_LTS is still referenced from
# package/openjdk/Config.in

config BR2_OPENJDK_VERSION_LATEST
	bool "OpenJDK latest version (16.x) was removed"
	select BR2_LEGACY
	help
	  OpenJDK 16.x is no longer mainted, so the option has been
	  removed. Use OpenJDK 17.x instead.
# Note: BR2_OPENJDK_VERSION_LATEST is still referenced from
# package/openjdk/Config.in

config BR2_PACKAGE_MPD_TIDAL
	bool "mpd tidal option removed"
	select BR2_LEGACY
	help
	  tidal has been removed from mpd since version 0.22.10.

config BR2_PACKAGE_MROUTED_RSRR
	bool "RSRR for RSVP removed in mrouted v4.4"
	select BR2_LEGACY
	help
	  The RSRR configure option and feature was dropped in upstream
	  mrouted as of v4.4.  This feature was marked as experimental
	  since its inception well before v4.0 and was never deployed
	  in the field outside of academia.

config BR2_BINUTILS_VERSION_CSKY
	bool "binutils csky version removed"
	select BR2_LEGACY
	help
	  Support for binutils csky version has been removed.

config BR2_GCC_VERSION_CSKY
	bool "gcc csky version removed"
	select BR2_LEGACY
	help
	  Support for gcc csky version has been removed.

config BR2_PACKAGE_CANFESTIVAL
	bool "canfestival package removed"
	select BR2_LEGACY
	help
	  This package has been removed as it is unmaintained since
	  November 2017.

config BR2_PACKAGE_NMAP_NDIFF
	bool "The ndiff utility has been removed"
	select BR2_LEGACY
	select BR2_PACKAGE_PYTHON_PYNDIFF
	help
	  The ndiff utility provided by nmap requires python2 which is
	  deprecated. The same functionality is provided by the python
	  package pyndiff.

config BR2_GDB_VERSION_8_3
	bool "gdb version 8.3.x removed"
	select BR2_LEGACY
	help
	  gdb 8.3.x has been removed, use a newer version instead.

config BR2_PACKAGE_PYTHON_MELD3
	bool "python-meld3 package removed"
	select BR2_LEGACY
	help
	  This package has been removed as it is unmaintained since
	  April 2020.

config BR2_PACKAGE_STRONGSWAN_EAP
	bool "strongswan EAP plugins now individually selectable"
	select BR2_LEGACY
	help
	  The various EAP plugins are now individually selectable.

config BR2_PACKAGE_GNURADIO_PAGER
	bool "gnuradio gr-flex support removed"
	select BR2_LEGACY
	help
	  gr-flex has been removed from gnuradio since version 3.8.0.0.

config BR2_KERNEL_HEADERS_5_11
	bool "kernel headers version 5.11.x are no longer supported"
	select BR2_LEGACY
	help
	  Version 5.11.x of the Linux kernel headers are no longer
	  maintained upstream and are now removed.

config BR2_KERNEL_HEADERS_5_12
	bool "kernel headers version 5.12.x are no longer supported"
	select BR2_LEGACY
	help
	  Version 5.12.x of the Linux kernel headers are no longer
	  maintained upstream and are now removed.

config BR2_KERNEL_HEADERS_5_13
	bool "kernel headers version 5.13.x are no longer supported"
	select BR2_LEGACY
	help
	  Version 5.13.x of the Linux kernel headers are no longer
	  maintained upstream and are now removed.

comment "Legacy options removed in 2021.08"

config BR2_TARGET_GRUB2_BUILTIN_MODULES
	string "the grub2 builtin modules has been renamed"
	help
	  This option has been split to separate the builtin modules
	  between BR2_TARGET_GRUB2_BUILTIN_MODULES_PC and
	  BR2_TARGET_GRUB2_BUILTIN_MODULES_EFI.

config BR2_TARGET_GRUB2_BUILTIN_MODULES_WRAP
	bool
	default y if BR2_TARGET_GRUB2_BUILTIN_MODULES != ""
	select BR2_LEGACY

config BR2_TARGET_GRUB2_BUILTIN_CONFIG
	string "the grub2 builtin configuration has been renamed"
	help
	  This option has been split to separate the builtin
	  configuration between BR2_TARGET_GRUB2_BUILTIN_CONFIG_PC and
	  BR2_TARGET_GRUB2_BUILTIN_CONFIG_EFI.

config BR2_TARGET_GRUB2_BUILTIN_CONFIG_WRAP
	bool
	default y if BR2_TARGET_GRUB2_BUILTIN_CONFIG != ""
	select BR2_LEGACY

config BR2_PACKAGE_LIBMCRYPT
	bool "libmcrypt package was removed"
	select BR2_LEGACY
	help
	  This package has been removed as "the last update to libmcrypt
	  was in 2007, despite years of unmerged patches. These facts
	  have led security experts to declare mcrypt abandonware and
	  discourage its use in new development" (extract from
	  https://en.wikipedia.org/wiki/Mcrypt).

config BR2_PACKAGE_MCRYPT
	bool "mcrypt package was removed"
	select BR2_LEGACY
	help
	  This package has been removed as "the last update to libmcrypt
	  was in 2007, despite years of unmerged patches. These facts
	  have led security experts to declare mcrypt abandonware and
	  discourage its use in new development" (extract from
	  https://en.wikipedia.org/wiki/Mcrypt).

config BR2_PACKAGE_PHP_EXT_MCRYPT
	bool "PHP mcrypt extension removed"
	select BR2_LEGACY
	help
	  mcrypt has been removed from php since version 7.2.0.

config BR2_BINUTILS_VERSION_2_34_X
	bool "binutils 2.34 has been removed"
	select BR2_LEGACY
	help
	  binutils 2.34 has been removed, use a newer version.

config BR2_PACKAGE_LIBSOIL
	bool "libsoil package removed"
	select BR2_LEGACY
	help
	  The libsoil package was removed. All packages needing
	  libsoil removed the dependency.

config BR2_PACKAGE_CLAPACK
	bool "cblas/clapack package removed"
	select BR2_LEGACY
	select BR2_PACKAGE_LAPACK if BR2_PACKAGE_LAPACK_ARCH_SUPPORTS && BR2_TOOLCHAIN_HAS_FORTRAN
	help
	  The clapack package was removed. LAPACK no longer generates a
	  C version. Use lapack instead. This does require a Fortran
	  compiler however.

config BR2_PACKAGE_SPIDERMONKEY
	bool "spidermonkey package removed"
	select BR2_LEGACY
	help
	  The spidermonkey package was removed. The only package that
	  depended on spidermonkey was polkit. The spidermonkey
	  dependency is replaced with duktape.

config BR2_PACKAGE_KODI_LIBVA
	bool "kodi option to add libva support removed"
	select BR2_LEGACY
	help
	  Kodi still has support for libva if the package is enabled but
	  the kodi-specific dependencies limiting libva support to non-
	  OPENGLES platforms were removed including this option.

config BR2_PACKAGE_PYTHON_COHERENCE
	bool "python-coherence package removed"
	select BR2_LEGACY
	help
	  This package has been removed as it can't be built anymore due
	  to python-twisted being now incompatible with python 2.

config BR2_PACKAGE_PHP_EXT_XMLRPC
	bool "PHP XMLRPC extension removed"
	select BR2_LEGACY
	help
	  The XMLRPC php extension was removed.
	  See: https://wiki.php.net/rfc/unbundle_xmlprc

config BR2_GCC_VERSION_8_X
	bool "gcc 8.x support removed"
	select BR2_LEGACY
	help
	  Support for gcc version 8.x has been removed. The current
	  default version (10.x or later) has been selected instead.

comment "Legacy options removed in 2021.05"

config BR2_PACKAGE_UDISKS_LVM2
	bool "udisks lvm2 support removed"
	select BR2_LEGACY
	help
	  The lvm2 support was removed because udisks < 2.7.0 still
	  depends on lvm2 application library, which was removed
	  in lvm2.

config BR2_PACKAGE_LVM2_APP_LIBRARY
	bool "lvm2 application library removed"
	select BR2_LEGACY
	help
	  The lvm2 application library was removed upstream.

config BR2_PACKAGE_LVM2_LVMETAD
	bool "lvm2 lvmetad removed"
	select BR2_LEGACY
	help
	  The lvm2 lvmetad was removed upstream.

config BR2_PACKAGE_MONKEY
	bool "monkey package removed"
	select BR2_LEGACY
	help
	  This package has been removed as it has not seen any release
	  since 2016 and because TLS is broken on master.

config BR2_PACKAGE_DOCKER_CONTAINERD
	bool "docker-containerd package was renamed to containerd"
	select BR2_LEGACY
	select BR2_PACKAGE_CONTAINERD
	help
	  The containerd project is now independent from Docker.
	  The package was renamed to containerd accordingly.

config BR2_PACKAGE_IOSTAT
	bool "iostat package removed"
	select BR2_LEGACY
	help
	  This package has been removed, use sysstat instead.

config BR2_PACKAGE_SCONESERVER_HTTP_SCONESITE_IMAGE
	bool "sconeserver http::sconesite::image removed"
	select BR2_LEGACY
	help
	  Sconeserver cannot be built with ImageMagick - it uses the
	  "transofrm" function which is removed from public API.

config BR2_PACKAGE_XSERVER_XORG_SERVER_KDRIVE_EVDEV
	bool "KDrive/TinyX evdev input driver removed"
	select BR2_LEGACY
	help
	  The evdev input driver in KDrive was removed.

config BR2_PACKAGE_XSERVER_XORG_SERVER_KDRIVE_KBD
	bool "KDrive/TinyX kbd input driver removed"
	select BR2_LEGACY
	help
	  The kbd input driver in KDrive was removed.

config BR2_PACKAGE_XSERVER_XORG_SERVER_KDRIVE_MOUSE
	bool "KDrive/TinyX mouse input driver removed"
	select BR2_LEGACY
	help
	  The mouse input driver in KDrive was removed.

config BR2_PACKAGE_MESA3D_OSMESA_CLASSIC
	bool "mesa OSMesa (classic) option removed"
	select BR2_LEGACY
	select BR2_PACKAGE_MESA3D_OSMESA_GALLIUM
	help
	  The OSMesa "classic" library option was removed upstream.
	  Only the Gallium-based implementation remains.

config BR2_PACKAGE_MESA3D_DRI_DRIVER_SWRAST
	bool "mesa DRI swrast driver removed"
	select BR2_LEGACY
	select BR2_PACKAGE_MESA3D_GALLIUM_DRIVER_SWRAST
	help
	  The DRI swrast driver was removed upstream.
	  Only the Gallium-based implementation remains.

config BR2_PACKAGE_KODI_SCREENSAVER_CRYSTALMORPH
	bool "kodi-screensaver-crystalmorph removed"
	select BR2_LEGACY
	help
	  The package received its last updates in 2017, is not part
	  of the official Kodi github repo and its build is broken
	  with Kodi 19.x, so it was removed.

comment "Legacy options removed in 2021.02"

config BR2_PACKAGE_MPD_AUDIOFILE
	bool "mpd audiofile support removed"
	select BR2_LEGACY
	help
	  The audiofile support was removed from mpd as audiofile is
	  affected by multiple CVEs and is not maintained anymore (no
	  release since 2013).

config BR2_PACKAGE_AUDIOFILE
	bool "audiofile package removed"
	select BR2_LEGACY
	help
	  The audiofile package was removed as it is affected by
	  multiple CVEs and is not maintained anymore (no release since
	  2013).

config BR2_BINUTILS_VERSION_2_33_X
	bool "binutils 2.33.x has been removed"
	select BR2_LEGACY
	help
	  binutils 2.33.x has been removed, use a newer version.

config BR2_PACKAGE_LIBUPNP18
	bool "libupnp18 package removed"
	select BR2_LEGACY
	select BR2_PACKAGE_LIBUPNP
	help
	  Version 1.8.x of libupnp (i.e. libupnp18) has been removed
	  because it will never be fixed against CallStranger a.k.a.
	  CVE-2020-12695. The libupnp package (which has been updated to
	  version 1.14.x) has been selected instead.

config BR2_PACKAGE_BOA
	bool "boa package removed"
	select BR2_LEGACY
	help
	  The boa package was removed as it is affected by multiple
	  CVEs and is not maintained anymore (no release since 2005).

config BR2_PACKAGE_LINUX_FIRMWARE_IMX_SDMA
	bool "imx sdma firmware is provided by firmware-imx"
	select BR2_LEGACY
	select BR2_PACKAGE_FREESCALE_IMX
	select BR2_PACKAGE_FIRMWARE_IMX
	help
	  linux-firmware provide the same firmware as firmware-imx.
	  We prefer using firmware-imx as the only provider.

config BR2_GDB_VERSION_8_2
	bool "gdb 8.2.x has been removed"
	select BR2_LEGACY
	help
	  gdb 8.2 support has been removed, you can use a newer
	  version such as 8.3 or more recent.

config BR2_PACKAGE_HOST_RCW
	bool "rcw package was renamed to qoriq-rcw"
	select BR2_PACKAGE_HOST_QORIQ_RCW
	select BR2_LEGACY
	help
	  The rcw package was specific to the QorIQ platform, so it has
	  been renamed to qoriq-rcw, to leave room for other *-rcw
	  packages for other platforms.

config BR2_KERNEL_HEADERS_5_9
	bool "kernel headers version 5.9.x are no longer supported"
	select BR2_LEGACY
	help
	  Version 5.9.x of the Linux kernel headers are no longer
	  maintained upstream and are now removed.

config BR2_KERNEL_HEADERS_5_8
	bool "kernel headers version 5.8.x are no longer supported"
	select BR2_LEGACY
	help
	  Version 5.8.x of the Linux kernel headers are no longer
	  maintained upstream and are now removed.

config BR2_powerpc_601
	bool "PowerPC 601 support removed"
	select BR2_LEGACY
	help
	  The support for the PowerPC 601 processors has been removed.

config BR2_PACKAGE_TI_SGX_LIBGBM
	bool "ti-sgx-libgbm support removed"
	select BR2_LEGACY
	help
	  TI has merged the ti-sgx-libgbm package with the ti-sgx-um
	  package

config BR2_PACKAGE_IPSEC_TOOLS
	bool "ipsec-tools package was removed"
	select BR2_LEGACY
	help
	  This package has been removed as it has security issues and
	  has been abandoned since 2014.

comment "Legacy options removed in 2020.11"

config BR2_PACKAGE_GPSD_FIXED_PORT_SPEED
	bool "compile with fixed serial port speed"
	select BR2_LEGACY
	help
	  Since gpsd 3.20, GPSD_FIXED_PORT_SPEED is replaced
	  by runtime option --speed.

config BR2_PACKAGE_GPSD_RECONFIGURE
	bool "allow gpsd to change device settings"
	select BR2_LEGACY
	help
	  Since gpsd 3.21, GPSD_RECONFIGURE is replaced
	  by runtime option --passive.

config BR2_PACKAGE_GPSD_CONTROLSEND
	bool "allow gpsctl/gpsmon to change device settings"
	select BR2_LEGACY
	help
	  Option removed in gpsd 3.21

config BR2_PACKAGE_OPENCV
	bool "opencv package was removed"
	select BR2_LEGACY
	help
	  This package has been removed, use opencv3 instead.

config BR2_PACKAGE_LIBCROCO
	bool "libcroco package was removed"
	select BR2_LEGACY
	help
	  This package has been removed as it is affected by several
	  security issues such as CVE-2020-12825 which will never be
	  fixed as libcroco has been archived.

config BR2_PACKAGE_BELLAGIO
	bool "bellagio package was removed"
	select BR2_LEGACY
	help
	  This package has been removed as it is not maintained anymore
	  (no release since 2011).

config BR2_PACKAGE_SYSTEMD_JOURNAL_GATEWAY
	bool "systemd-journal-gatewayd now in systemd-journal-remote"
	select BR2_LEGACY
	select BR2_PACKAGE_SYSTEMD_JOURNAL_REMOTE
	help
	  All system journal remote programs are now enabled using
	  BR2_PACKAGE_SYSTEMD_JOURNAL_REMOTE.

config BR2_TARGET_UBOOT_BOOT_SCRIPT
	bool "u-boot script generation was moved"
	select BR2_LEGACY
	select BR2_PACKAGE_HOST_UBOOT_TOOLS
	select BR2_PACKAGE_HOST_UBOOT_TOOLS_BOOT_SCRIPT
	help
	  Migrated U-Boot script generation to uboot-tools

# Note: BR2_TARGET_UBOOT_BOOT_SCRIPT_SOURCE is still referenced from
# package/uboot-tools/Config.in
config BR2_TARGET_UBOOT_BOOT_SCRIPT_SOURCE
	string "The uboot script source string has been renamed"
	depends on BR2_TARGET_UBOOT_BOOT_SCRIPT
	help
	  Migrated U-Boot script generation to uboot-tools.
	  New option is named
	  BR2_PACKAGE_HOST_UBOOT_TOOLS_BOOT_SCRIPT_SOURCE

config BR2_TARGET_UBOOT_ENVIMAGE
	bool "u-boot env generation was moved"
	select BR2_LEGACY
	select BR2_PACKAGE_HOST_UBOOT_TOOLS
	select BR2_PACKAGE_HOST_UBOOT_TOOLS_ENVIMAGE
	help
	  Migrated U-Boot env generation to uboot-tools

# Note: BR2_TARGET_UBOOT_ENVIMAGE_SOURCE is still referenced from
# package/uboot-tools/Config.in
config BR2_TARGET_UBOOT_ENVIMAGE_SOURCE
	string "The uboot env image source string has been renamed"
	depends on BR2_TARGET_UBOOT_ENVIMAGE
	help
	  Migrated U-Boot env generation to uboot-tools.
	  New option is named
	  BR2_PACKAGE_HOST_UBOOT_TOOLS_ENVIMAGE_SOURCE

# Note: BR2_TARGET_UBOOT_ENVIMAGE_SIZE is still referenced from
# package/uboot-tools/Config.in
config BR2_TARGET_UBOOT_ENVIMAGE_SIZE
	string "The uboot env image size string has been renamed"
	depends on BR2_TARGET_UBOOT_ENVIMAGE
	help
	  Migrated U-Boot env generation to uboot-tools.
	  New option is named BR2_PACKAGE_HOST_UBOOT_TOOLS_ENVIMAGE_SIZE

config BR2_TARGET_UBOOT_ENVIMAGE_REDUNDANT
	bool "u-boot env generation was moved"
	depends on BR2_TARGET_UBOOT_ENVIMAGE
	select BR2_PACKAGE_HOST_UBOOT_TOOLS_ENVIMAGE_REDUNDANT
	help
	  Migrated U-Boot env generation to uboot-tools

config BR2_PACKAGE_KISMET_CLIENT
	bool "kismet client support was removed"
	select BR2_LEGACY
	help
	  Kismet client support was removed since version 2019-04-R1.

config BR2_PACKAGE_KISMET_DRONE
	bool "kismet drone support was removed"
	select BR2_LEGACY
	help
	  Kismet drone support was removed since version 2019-04-R1.

config BR2_GCC_VERSION_7_X
	bool "gcc 7.x support removed"
	select BR2_LEGACY
	help
	  Support for gcc version 7.x has been removed. The current
	  default version (9.x or later) has been selected instead.

config BR2_PACKAGE_GST1_VALIDATE
	bool "gst1-validate was moved to gst1-devtools"
	select BR2_PACKAGE_GST1_DEVTOOLS
	select BR2_LEGACY
	help
	  This package has been removed, use gst1-devtools instead.

config BR2_PACKAGE_GST1_PLUGINS_BAD_PLUGIN_YADIF
	bool "gst1-plugins-bad yadif plugin was removed"
	select BR2_LEGACY
	select BR2_PACKAGE_GST1_PLUGINS_GOOD_PLUGIN_DEINTERLACE
	help
	  This plugin was removed with gst1-plugins-bad-1.18.0, the
	  same functionality has moved to gst1-plugins-good
	  deinterlace plugin (method=yadif).

config BR2_PACKAGE_GQVIEW
	bool "gqview package was removed"
	select BR2_LEGACY
	help
	  This package has been removed as it is not maintained anymore
	  (no release since 2006).

config BR2_PACKAGE_WESTON_IMX
	bool "weston-imx package was removed"
	select BR2_LEGACY
	help
	  This package has been removed, use weston instead.

config BR2_KERNEL_HEADERS_5_7
	bool "kernel headers version 5.7.x are no longer supported"
	select BR2_LEGACY
	help
	  Version 5.7.x of the Linux kernel headers are no longer
	  maintained upstream and are now removed.

config BR2_PACKAGE_TINYHTTPD
	bool "tinyhttpd package removed"
	select BR2_LEGACY
	help
	  The tinyhttpd package was removed as it is affected by
	  CVE-2002-1819 and is not maintained anymore (no release since
	  2001).

config BR2_PACKAGE_XSERVER_XORG_SERVER_AIGLX
	bool "X.org Enable AIGLX Extension"
	select BR2_LEGACY
	help
	  AIGLX Extension was removed in X.org X server version 1.19.0

config BR2_PACKAGE_AMD_CATALYST
	bool "amd-catalyst"
	select BR2_LEGACY
	help
	  Current X.org server is incompatible with this driver.

config BR2_PACKAGE_NVIDIA_TEGRA23
	bool "nvidia-tegra23 package removed"
	select BR2_LEGACY
	help
	  Current X.org server is incompatible with this driver.

config BR2_GDB_VERSION_8_1
	bool "gdb 8.1.x has been removed"
	select BR2_LEGACY
	help
	  The 8.1.x version of gdb has been removed. Use a newer
	  version instead.

comment "Legacy options removed in 2020.08"

config BR2_TOOLCHAIN_EXTERNAL_CODESOURCERY_AMD64
	bool "toolchain-external-codesourcery-amd64 removed"
	select BR2_LEGACY
	help
	  The CodeSourcery toolchain for AMD64, in version 2016.11 was
	  dropped, due to it using a too old gcc 6.2.0 compiler which
	  caused issues compiling a number of recent packages
	  (e.g. Boost). CodeSourcery has stopped making newer versions
	  of this toolchain publicly available, so it was not possible
	  to update it.

config BR2_KERNEL_HEADERS_5_6
	bool "kernel headers version 5.6.x are no longer supported"
	select BR2_LEGACY
	help
	  Version 5.6.x of the Linux kernel headers are no longer
	  maintained upstream and are now removed.

config BR2_KERNEL_HEADERS_5_5
	bool "kernel headers version 5.5.x are no longer supported"
	select BR2_LEGACY
	help
	  Version 5.5.x of the Linux kernel headers are no longer
	  maintained upstream and are now removed.

config BR2_BINUTILS_VERSION_2_31_X
	bool "binutils version 2.31.1 support removed"
	select BR2_LEGACY
	help
	  Support for binutils version 2.31.1 has been removed. The
	  current default version (2.33.1 or later) has been selected
	  instead.

config BR2_PACKAGE_KODI_PERIPHERAL_STEAMCONTROLLER
	bool "kodi-peripheral-steamcontroller package was removed"
	select BR2_LEGACY
	help
	  This package is broken.

comment "Legacy options removed in 2020.05"

config BR2_PACKAGE_WIRINGPI
	bool "wiringpi package removed"
	select BR2_LEGACY
	help
	  The author of wiringpi has deprecated the package, and
	  completely removed the git tree that was serving the
	  sources, with this message:
	  Please look for alternatives for wiringPi

config BR2_PACKAGE_PYTHON_PYCRYPTO
	bool "python-pycrypto package removed"
	select BR2_LEGACY
	help
	  This package has been removed, use python-pycryptodomex
	  instead.

config BR2_PACKAGE_MTDEV2TUIO
	bool "mtdev2tuio package removed"
	select BR2_LEGACY
	help
	  The mtdev2tuio package was removed as it breaks the builds
	  every now and then and is not maintained upstream.

config BR2_PACKAGE_EZXML
	bool "ezxml package removed"
	select BR2_LEGACY
	help
	  The ezXML package was removed as it is affected by several
	  CVEs and is not maintained anymore (no release since 2006).

config BR2_PACKAGE_COLLECTD_LVM
	bool "lvm support in collectd was removed"
	select BR2_LEGACY
	help
	  collectd removed LVM plugin, liblvm2app has been deprecated

config BR2_PACKAGE_PYTHON_PYASN
	bool "duplicate python-pyasn1 package removed"
	select BR2_LEGACY
	select BR2_PACKAGE_PYTHON_PYASN1
	help
	  This package was a duplicate of python-pyasn1.

config BR2_PACKAGE_PYTHON_PYASN_MODULES
	bool "duplicate python-pyasn1-modules package removed"
	select BR2_LEGACY
	select BR2_PACKAGE_PYTHON_PYASN1_MODULES
	help
	  This package was a duplicate of python-pyasn1-modules.

config BR2_PACKAGE_LINUX_FIRMWARE_ATHEROS_10K_QCA6174
	bool "duplicate QCA6174 firmware symbol removed"
	select BR2_LEGACY
	select BR2_PACKAGE_LINUX_FIRMWARE_QUALCOMM_6174
	help
	  This config symbol duplicates existing symbol for QCA6174
	  firmware.

config BR2_PACKAGE_QT5CANVAS3D
	bool "qt5canvas3d was removed"
	select BR2_LEGACY
	help
	  This Qt5 module was removed by the upstream Qt project since
	  Qt 5.13, so the corresponding Buildroot package was removed
	  as well.

config BR2_PACKAGE_KODI_LIBTHEORA
	bool "libtheora support in Kodi was removed"
	select BR2_LEGACY
	help
	  Kodi does not need libtheora

config BR2_PACKAGE_CEGUI06
	bool "BR2_PACKAGE_CEGUI06 was renamed"
	select BR2_PACKAGE_CEGUI
	select BR2_LEGACY
	help
	  The BR2_PACKAGE_CEGUI06 config symbol was renamed to
	  BR2_PACKAGE_CEGUI.

config BR2_GCC_VERSION_5_X
	bool "gcc 5.x support removed"
	select BR2_LEGACY
	help
	  Support for gcc version 5.x has been removed. The current
	  default version (8.x or later) has been selected instead.

comment "Legacy options removed in 2020.02"

config BR2_PACKAGE_JAMVM
	bool "jamvm removed"
	select BR2_LEGACY
	help
	  JamVM has not had a release since 2014 and is unmaintained.

config BR2_PACKAGE_CLASSPATH
	bool "classpath removed"
	select BR2_LEGACY
	help
	  GNU Classpath package was removed. The last upstream
	  release was in 2012 and there hasn't been a commit
	  since 2016.

config BR2_PACKAGE_QT5_VERSION_5_6
	bool "qt 5.6 support removed"
	select BR2_LEGACY
	help
	  Support for Qt 5.6 is EOL and has been removed. The current
	  version (5.12 or later) has been selected instead.

config BR2_PACKAGE_CURL
	bool "BR2_PACKAGE_CURL was renamed"
	select BR2_PACKAGE_LIBCURL_CURL
	select BR2_LEGACY
	help
	  The BR2_PACKAGE_CURL config symbol was renamed to
	  BR2_PACKAGE_LIBCURL_CURL.

config BR2_PACKAGE_GSTREAMER
	bool "gstreamer-0.10 removed"
	select BR2_LEGACY
	help
	  Gstreamer-0.10 package was removed. It has been deprecated
	  upstream since 2012, and is missing a lot of features and
	  fixes compared to gstreamer-1.x.

config BR2_PACKAGE_NVIDIA_TEGRA23_BINARIES_GSTREAMER_PLUGINS
	bool "nvidia-tegra23 binaries gstreamer 0.10.x support removed"
	select BR2_LEGACY
	help
	  Gstreamer 0.10.x is no longer available in Buildroot, so
	  neither is the support in nvidia-tegra23 binaries.

config BR2_PACKAGE_NVIDIA_TEGRA23_BINARIES_NV_SAMPLE_APPS
	bool "nvidia-tegra23 binaries sample apps removed"
	select BR2_LEGACY
	help
	  Gstreamer 0.10.x is no longer available in Buildroot, so
	  neither is the support in nvidia-tegra23 binaries.

config BR2_PACKAGE_FREERDP_GSTREAMER
	bool "freerdp gstreamer 0.10.x support removed"
	select BR2_LEGACY
	help
	  Gstreamer 0.10.x is no longer available in Buildroot, so
	  neither is the support in freerdp.

config BR2_PACKAGE_OPENCV3_WITH_GSTREAMER
	bool "opencv3 gstreamer 0.10.x support removed"
	select BR2_LEGACY
	help
	  Gstreamer 0.10.x is no longer available in Buildroot, so
	  neither is the support in opencv3.

config BR2_PACKAGE_OPENCV_WITH_GSTREAMER
	bool "opencv gstreamer 0.10.x support removed"
	select BR2_LEGACY
	help
	  Gstreamer 0.10.x is no longer available in Buildroot, so
	  neither is the support in opencv.

config BR2_PACKAGE_LIBPLAYER
	bool "libplayer package was removed"
	select BR2_LEGACY
	help
	  The libplayer package was removed. The latest release is
	  from 2010 and none of the backends are available in
	  Buildroot any more.

config BR2_GCC_VERSION_OR1K
	bool "gcc 5.x fork for or1k has been removed"
	select BR2_LEGACY
	help
	  Support for gcc 5.x for or1k has been removed. The current
	  default version (9.x or later) has been selected instead.

config BR2_PACKAGE_BLUEZ_UTILS
	bool "bluez-utils was removed"
	select BR2_LEGACY
	select BR2_PACKAGE_BLUEZ5_UTILS if BR2_TOOLCHAIN_HEADERS_AT_LEAST_3_4 \
		&& BR2_TOOLCHAIN_HAS_SYNC_4
	help
	  The bluez-utils (BlueZ 4.x) package was removed as it is
	  deprecated since a long time. As an alternative, the
	  bluez5-utils (BlueZ 5.x) has been automatically selected in
	  your configuration.

config BR2_PACKAGE_GADGETFS_TEST
	bool "gadgetfs-test was removed"
	select BR2_LEGACY
	help
	  The gadgetfs-test package was removed. Gadgetfs has been
	  deprecated in favour of functionfs. Consider using
	  gadget-tool (gt) instead.

config BR2_PACKAGE_FIS
	bool "fis was removed"
	select BR2_LEGACY
	help
	  The fis package was removed.

config BR2_PACKAGE_REFPOLICY_POLICY_VERSION
	string "refpolicy policy version"
	help
	  The refpolicy policy version option has been moved to the
	  libsepol package.

config BR2_PACKAGE_REFPOLICY_POLICY_VERSION_WRAP
	bool
	default y if BR2_PACKAGE_REFPOLICY_POLICY_VERSION != ""
	select BR2_LEGACY

config BR2_PACKAGE_CELT051
	bool "celt051 package was removed"
	select BR2_LEGACY
	select BR2_PACKAGE_OPUS
	help
	  The celt051 package was removed as it is now obsolete since
	  the CELT codec has been merged into the IETF Opus codec. As
	  a result, the opus package has been automatically selected
	  in your configuration.

config BR2_PACKAGE_WIREGUARD
	bool "wireguard package renamed"
	depends on BR2_TOOLCHAIN_HEADERS_AT_LEAST_3_10
	select BR2_LEGACY
	select BR2_PACKAGE_WIREGUARD_LINUX_COMPAT if BR2_LINUX_KERNEL
	select BR2_PACKAGE_WIREGUARD_TOOLS
	help
	  The wireguard package has been renamed to wireguard-tools
	  for the userspace tooling and wireguard-linux-compat for the
	  kernel side for legacy (<5.6) kernels to match upstream.

config BR2_PACKAGE_PERL_NET_PING
	bool "perl-net-ping was removed"
	select BR2_LEGACY
	help
	  Net::Ping is a Perl core module (ie. bundled with perl).

config BR2_PACKAGE_PERL_MIME_BASE64
	bool "perl-mime-base64 was removed"
	select BR2_LEGACY
	help
	  MIME::Base64 is a Perl core module (ie. bundled with perl).

config BR2_PACKAGE_PERL_DIGEST_MD5
	bool "perl-digest-md5 was removed"
	select BR2_LEGACY
	help
	  Digest::MD5 is a Perl core module (ie. bundled with perl).

config BR2_PACKAGE_ERLANG_P1_ICONV
	bool "erlang-p1-iconv has been removed"
	select BR2_LEGACY
	help
	  The erlang-p1-iconv package was no longer used by ejabberd,
	  and was no longer maintained upstream, so it was removed.

config BR2_KERNEL_HEADERS_5_3
	bool "kernel headers version 5.3.x are no longer supported"
	select BR2_LEGACY
	help
	  Version 5.3.x of the Linux kernel headers are no longer
	  maintained upstream and are now removed.

config BR2_PACKAGE_PYTHON_SCAPY3K
	bool "python-scapy3k is replaced by python-scapy"
	select BR2_LEGACY
	select BR2_PACKAGE_PYTHON_SCAPY
	help
	  python-scapy3k has been deprecated, since python-scapy has
	  gained Python 3 support. Use BR2_PACKAGE_PYTHON_SCAPY
	  instead.

config BR2_BINUTILS_VERSION_2_30_X
	bool "binutils version 2.30 support removed"
	select BR2_LEGACY
	help
	  Support for binutils version 2.30 has been removed. The
	  current default version (2.31 or later) has been selected
	  instead.

config BR2_PACKAGE_RPI_USERLAND_START_VCFILED
	bool "rpi-userland start vcfiled was removed"
	select BR2_LEGACY
	help
	  The vcfiled support was removed upstream.

config BR2_PACKAGE_TI_SGX_KM_AM335X
	bool "ti-sgx-km AM335X option removed"
	select BR2_LEGACY
	select BR2_PACKAGE_TI_SGX_KM
	help
	  Starting from buildroot release 2020.02, the buildroot package
	  only supports the target am335x.

config BR2_PACKAGE_TI_SGX_KM_AM437X
	bool "ti-sgx-km AM437X option removed"
	select BR2_LEGACY
	help
	  Starting from buildroot release 2020.02, the buildroot package
	  only supports the target am335x.

config BR2_PACKAGE_TI_SGX_KM_AM4430
	bool "ti-sgx-km AM4430 option removed"
	select BR2_LEGACY
	help
	  Starting from buildroot release 2020.02, the buildroot package
	  only supports the target am335x.

config BR2_PACKAGE_TI_SGX_KM_AM5430
	bool "ti-sgx-km AM5430 option removed"
	select BR2_LEGACY
	help
	  Starting from buildroot release 2020.02, the buildroot package
	  only supports the target am335x.

comment "Legacy options removed in 2019.11"

config BR2_PACKAGE_OPENVMTOOLS_PROCPS
	bool "openvmtools' procps support was removed"
	select BR2_LEGACY
	help
	  Upstream stopped supporting this option a while ago.

config BR2_PACKAGE_ALLJOYN
	bool "alljoyn was removed"
	select BR2_LEGACY
	help
	  The alljoyn framework is dead

config BR2_PACKAGE_ALLJOYN_BASE
	bool "alljoyn-base was removed"
	select BR2_LEGACY
	help
	  The alljoyn framework is dead

config BR2_PACKAGE_ALLJOYN_BASE_CONTROLPANEL
	bool "alljoyn-base control panel was removed"
	select BR2_LEGACY
	help
	  The alljoyn framework is dead

config BR2_PACKAGE_ALLJOYN_BASE_NOTIFICATION
	bool "alljoyn-base notification was removed"
	select BR2_LEGACY
	help
	  The alljoyn framework is dead

config BR2_PACKAGE_ALLJOYN_BASE_ONBOARDING
	bool "alljoyn-base onboarding was removed"
	select BR2_LEGACY
	help
	  The alljoyn framework is dead

config BR2_PACKAGE_ALLJOYN_TCL_BASE
	bool "alljoyn-tcl-base was removed"
	select BR2_LEGACY
	help
	  The alljoyn framework is dead

config BR2_PACKAGE_ALLJOYN_TCL
	bool "alljoyn-tcl was removed"
	select BR2_LEGACY
	help
	  The alljoyn framework is dead

config BR2_TOOLCHAIN_EXTRA_EXTERNAL_LIBS
	string "toolchain-external extra libs option has been renamed"
	help
	  The option BR2_TOOLCHAIN_EXTRA_EXTERNAL_LIBS has
	  been renamed to BR2_TOOLCHAIN_EXTRA_LIBS.

config BR2_TOOLCHAIN_EXTRA_EXTERNAL_LIBS_WRAP
	bool
	default y if BR2_TOOLCHAIN_EXTRA_EXTERNAL_LIBS != ""
	select BR2_LEGACY

config BR2_PACKAGE_PYTHON_PYSNMP_APPS
	bool "python-pysnmp-apps was removed"
	select BR2_LEGACY
	select BR2_PACKAGE_SNMPCLITOOLS
	help
	  Following upstream changes, the python-pysnmp-apps package
	  has been removed, and snmpclitools should be used as a
	  replacement.

config BR2_KERNEL_HEADERS_5_2
	bool "kernel headers version 5.2.x are no longer supported"
	select BR2_LEGACY
	help
	  Version 5.2.x of the Linux kernel headers are no longer
	  maintained upstream and are now removed.

config BR2_TARGET_RISCV_PK
	bool "riscv-pk was removed"
	select BR2_LEGACY
	help
	  The RISC-V Proxy Kernel (pk) and Berkley Boot Loader (BBL)
	  have been replaced with OpenSBI.

config BR2_PACKAGE_SQLITE_STAT3
	bool "sqlite stat3 support was removed"
	select BR2_LEGACY
	help
	  Upstream removed the support for stat3.

config BR2_KERNEL_HEADERS_5_1
	bool "kernel headers version 5.1.x are no longer supported"
	select BR2_LEGACY
	help
	  Version 5.1.x of the Linux kernel headers are no longer
	  maintained upstream and are now removed.

config BR2_PACKAGE_DEVMEM2
	bool "devmem2 package was removed"
	select BR2_LEGACY
	help
	  Use the the Busybox devmem utility, instead, which provides
	  the same functionality.

config BR2_PACKAGE_USTR
	bool "ustr package removed"
	select BR2_LEGACY
	help
	  The 'ustr' package was only used by SELinux libsemanage, but
	  since SELinux 2.7, ustr is no longer used. Therefore, we
	  removed this package from Buildroot.

config BR2_PACKAGE_KODI_SCREENSAVER_PLANESTATE
	bool "kodi-screensaver-planestate package was removed"
	select BR2_LEGACY
	help
	  This package is incompatible with Kodi 18.x.

config BR2_PACKAGE_KODI_VISUALISATION_WAVEFORHUE
	bool "kodi-visualisation-waveforhue package was removed"
	select BR2_LEGACY
	help
	  This package is incompatible with Kodi 18.x.

config BR2_PACKAGE_KODI_AUDIODECODER_OPUS
	bool "kodi-audiodecoder-opus package was removed"
	select BR2_LEGACY
	help
	  This package is incompatible with Kodi 18.x.

config BR2_PACKAGE_MESA3D_OSMESA
	bool "mesa OSMesa option renamed"
	select BR2_PACKAGE_MESA3D_OSMESA_CLASSIC if BR2_PACKAGE_MESA3D_DRI_DRIVER_SWRAST
	select BR2_LEGACY
	help
	  The option was renamed in order to match the naming used
	  by the meson buildsystem.

config BR2_PACKAGE_HOSTAPD_DRIVER_RTW
	bool "hostapd rtl871xdrv driver removed"
	select BR2_LEGACY
	help
	  Since the update of hostapd to 2.9, the patch provided for
	  the rtl871xdrv no longer works, although it
	  applies. Moreover, AP support for Realtek chips is broken
	  anyway in kernels > 4.9. Therefore, this option has been
	  removed.

config BR2_PACKAGE_WPA_SUPPLICANT_DBUS_NEW
	bool "new dbus support option in wpa_supplicant was renamed"
	select BR2_PACKAGE_WPA_SUPPLICANT_DBUS if BR2_TOOLCHAIN_HAS_THREADS
	select BR2_LEGACY
	help
	  The new dbus support option was renamed.

config BR2_PACKAGE_WPA_SUPPLICANT_DBUS_OLD
	bool "old dbus support in wpa_supplicant was removed"
	select BR2_LEGACY
	help
	  The old dbus support was removed.

comment "Legacy options removed in 2019.08"

config BR2_TARGET_TS4800_MBRBOOT
	bool "ts4800-mbrboot package was removed"
	select BR2_LEGACY
	help
	  The defconfig for the TS4800 platform has been removed, so
	  the ts4800-mbrboot package, containing the boot code for
	  this specific platform has been removed as welL.

config BR2_PACKAGE_LIBAMCODEC
	bool "liamcodec package was removed"
	select BR2_LEGACY
	help
	  Support for odroidc2 based systems was removed, making the
	  libamcodec package useless.

config BR2_PACKAGE_ODROID_SCRIPTS
	bool "odroid-scripts package was removed"
	select BR2_LEGACY
	help
	  Support for odroidc2 based systems was removed, making the
	  odroid-scripts package useless.

config BR2_PACKAGE_ODROID_MALI
	bool "odroid-mali package was removed"
	select BR2_LEGACY
	help
	  Support for odroidc2 based systems was removed, making the
	  odroid-mali package useless.

config BR2_PACKAGE_KODI_PLATFORM_AML
	bool "Kodi AMLogic support was removed"
	select BR2_LEGACY
	help
	  Support for AMLogic was removed due to the removal of the
	  odroidc2 defconfig.

config BR2_GCC_VERSION_6_X
	bool "gcc 6.x support removed"
	select BR2_LEGACY
	help
	  Support for gcc version 6.x has been removed. The current
	  default version (8.x or later) has been selected instead.

config BR2_GCC_VERSION_4_9_X
	bool "gcc 4.9.x support removed"
	select BR2_LEGACY
	help
	  Support for gcc version 4.9.x has been removed. The current
	  default version (8.x or later) has been selected instead.

config BR2_GDB_VERSION_7_12
	bool "gdb 7.12.x has been removed"
	select BR2_LEGACY
	help
	  The 7.12.x version of gdb has been removed. Use a newer
	  version instead.

config BR2_PACKAGE_XAPP_MKFONTDIR
	bool "mkfontdir is now included in xapp_mkfontscale"
	select BR2_PACKAGE_XAPP_MKFONTSCALE
	select BR2_LEGACY
	help
	  xapp_mkfontscale now includes the mkfontdir script previously
	  distributed separately for compatibility with older X11
	  versions.

config BR2_GDB_VERSION_8_0
	bool "gdb 8.0.x has been removed"
	select BR2_LEGACY
	help
	  The 8.0.x version of gdb has been removed. Use a newer
	  version instead.

config BR2_KERNEL_HEADERS_4_20
	bool "kernel headers version 4.20.x are no longer supported"
	select BR2_LEGACY
	help
	  Version 4.20.x of the Linux kernel headers are no longer
	  maintained upstream and are now removed.

config BR2_KERNEL_HEADERS_5_0
	bool "kernel headers version 5.0.x are no longer supported"
	select BR2_LEGACY
	help
	  Version 5.0.x of the Linux kernel headers are no longer
	  maintained upstream and are now removed.

comment "Legacy options removed in 2019.05"

config BR2_CSKY_DSP
	bool "C-SKY DSP support removed"
	select BR2_LEGACY
	help
	  C-SKY DSP instruction support for ck810 / ck807 was removed,
	  as it was no longer supported in C-SKY gcc. Perhaps the VDSP
	  instructions should be used instead, using the BR2_CSKY_VDSP
	  option.

config BR2_PACKAGE_GST1_PLUGINS_BAD_PLUGIN_COMPOSITOR
	bool "compositor moved to gst1-plugins-base"
	select BR2_PACKAGE_GST1_PLUGINS_BASE_PLUGIN_COMPOSITOR
	select BR2_LEGACY
	help
	  The gst1-plugins-bad compositor plugin has moved
	  to gst1-plugins-base.

config BR2_PACKAGE_GST1_PLUGINS_BAD_PLUGIN_IQA
	bool "gst-plugins-bad IQA option was removed"
	select BR2_LEGACY
	help
	  The gst1-plugins-bad IQA option was removed.

config BR2_PACKAGE_GST1_PLUGINS_BAD_PLUGIN_OPENCV
	bool "gst-plugins-bad opencv option was removed"
	select BR2_LEGACY
	help
	  The gst1-plugins-bad opencv option was removed because
	  buildroot does not have the opencv_contrib package which
	  is required for the bgsegm module which gst1-plugins-bad
	  now requires along with opencv3.

config BR2_PACKAGE_GST1_PLUGINS_BAD_PLUGIN_STEREO
	bool "stereo was merged into audiofx in gst1-plugins-good"
	select BR2_LEGACY
	select BR2_PACKAGE_GST1_PLUGINS_GOOD_PLUGIN_AUDIOFX
	help
	  The gst1-plugins-bad stereo plugin has merged with the
	  gst1-plugins-base audiofx plugin.

config BR2_PACKAGE_GST1_PLUGINS_BAD_PLUGIN_VCD
	bool "gst-plugins-bad vcd plugin was removed."
	select BR2_LEGACY
	help
	  The gst1-plugins-bad vcd plugin was removed.

config BR2_PACKAGE_LUNIT
	bool "lunit package removed"
	select BR2_LEGACY
	select BR2_PACKAGE_LUA_LUNITX
	help
	  The lunit package was removed in favor of its fork lunitx,
	  which supports all versions of Lua.

config BR2_PACKAGE_FFMPEG_FFSERVER
	bool "ffmpeg ffserver removed"
	select BR2_LEGACY
	help
	  On July 10th, 2016, ffserver program has been dropped.

config BR2_PACKAGE_LIBUMP
	bool "libump package removed"
	select BR2_LEGACY
	help
	  The libump package was removed, it was only used as a
	  dependency of sunxi-mali, which itself was removed.

config BR2_PACKAGE_SUNXI_MALI
	bool "sunxi-mali package removed"
	select BR2_LEGACY
	select BR2_PACKAGE_SUNXI_MALI_UTGARD
	help
	  The sunxi-mali package was removed, as the
	  sunxi-mali-mainline package replaces it for mainline
	  kernels on Allwinner platforms.

config BR2_BINUTILS_VERSION_2_29_X
	bool "binutils version 2.29 support removed"
	select BR2_LEGACY
	help
	  Support for binutils version 2.29 has been removed. The
	  current default version (2.31 or later) has been selected
	  instead.

config BR2_BINUTILS_VERSION_2_28_X
	bool "binutils version 2.28 support removed"
	select BR2_LEGACY
	help
	  Support for binutils version 2.28 has been removed. The
	  current default version (2.31 or later) has been selected
	  instead.

config BR2_PACKAGE_GST_PLUGINS_BAD_PLUGIN_APEXSINK
	bool "gst-plugins-bad apexsink option removed"
	select BR2_LEGACY
	help
	  The gst-plugins-bad apexsink option was removed.

comment "Legacy options removed in 2019.02"

config BR2_PACKAGE_QT
	bool "qt package removed"
	select BR2_LEGACY
	help
	  The qt package was removed.

config BR2_PACKAGE_QTUIO
	bool "qtuio package removed"
	select BR2_LEGACY
	help
	  The qtuio package was removed.

config BR2_PACKAGE_PINENTRY_QT4
	bool "pinentry-qt4 option removed"
	select BR2_LEGACY
	help
	  The pinentry-qt4 option was removed.

config BR2_PACKAGE_POPPLER_QT
	bool "poppler qt option removed"
	select BR2_LEGACY
	help
	  The poppler qt option was removed.

config BR2_PACKAGE_OPENCV3_WITH_QT
	bool "opencv3 qt backend option removed"
	select BR2_LEGACY
	help
	  The opencv3 qt backend option was removed.

config BR2_PACKAGE_OPENCV_WITH_QT
	bool "opencv qt backend option removed"
	select BR2_LEGACY
	help
	  The opencv qt backend option was removed.

config BR2_PACKAGE_AMD_CATALYST_CCCLE
	bool "catalyst control center option removed"
	select BR2_LEGACY
	help
	  The AMD Catalyst Control Center option was removed.

config BR2_PACKAGE_SDL_QTOPIA
	bool "sdl qtopia video driver option removed"
	select BR2_LEGACY
	help
	  The SDL QTopia video driver option was removed.

config BR2_PACKAGE_PYTHON_PYQT
	bool "python-pyqt package removed"
	select BR2_LEGACY
	help
	  The python-pyqt package was removed. Consider python-pyqt5
	  instead.

config BR2_PACKAGE_LUACRYPTO
	bool "luacrypto package removed"
	select BR2_LEGACY
	help
	  The luacrypto package was removed. Consider luaossl instead.

config BR2_PACKAGE_TN5250
	bool "tn5250 package removed"
	select BR2_LEGACY
	help
	  The tn5250 package was removed.

config BR2_PACKAGE_BOOST_SIGNALS
	bool "Boost signals removed"
	select BR2_LEGACY
	help
	  Its removal was announced in boost 1.68 and its deprecation
	  was announced in 1.54. Users are encouraged to use Signals2
	  instead.

config BR2_PACKAGE_FFTW_PRECISION_SINGLE
	bool "single"
	select BR2_LEGACY
	select BR2_PACKAGE_FFTW_SINGLE
	help
	  This option has been removed in favor of
	  BR2_PACKAGE_FFTW_SINGLE.

config BR2_PACKAGE_FFTW_PRECISION_DOUBLE
	bool "double"
	select BR2_LEGACY
	select BR2_PACKAGE_FFTW_DOUBLE
	help
	  This option has been removed in favor of
	  BR2_PACKAGE_FFTW_DOUBLE.

config BR2_PACKAGE_FFTW_PRECISION_LONG_DOUBLE
	bool "long double"
	depends on !(BR2_TOOLCHAIN_BUILDROOT_UCLIBC && \
		(BR2_arm || BR2_mips || BR2_mipsel))
	select BR2_LEGACY
	select BR2_PACKAGE_FFTW_LONG_DOUBLE
	help
	  This option has been removed in favor of
	  BR2_PACKAGE_FFTW_LONG_DOUBLE.

config BR2_PACKAGE_FFTW_PRECISION_QUAD
	bool "quad"
	depends on (BR2_i386 || BR2_x86_64) && BR2_USE_WCHAR
	select BR2_LEGACY
	select BR2_PACKAGE_FFTW_QUAD
	help
	  This option has been removed in favor of
	  BR2_PACKAGE_FFTW_QUAD.

config BR2_PACKAGE_LUA_5_2
	bool "Lua 5.2.x version removed"
	select BR2_LEGACY
	help
	  The Lua 5.2.x version was removed.
# Note: BR2_PACKAGE_LUA_5_2 is still referenced from package/lua/Config.in

config BR2_TARGET_GENERIC_PASSWD_MD5
	bool "target passwd md5 format support has been removed"
	select BR2_LEGACY
	help
	  The default has been moved to SHA256 and all C libraries
	  now support that method by default

comment "Legacy options removed in 2018.11"

config BR2_TARGET_XLOADER
	bool "xloader has been removed"
	select BR2_LEGACY
	help
	  The package has been removed as u-boot SPL provides
	  similar functionality

config BR2_PACKAGE_TIDSP_BINARIES
	bool "tidsp-binaries package removed"
	select BR2_LEGACY
	help
	  The tidsp-binaries package was removed.

config BR2_PACKAGE_DSP_TOOLS
	bool "dsp-tools package removed"
	select BR2_LEGACY
	help
	  The dsp-tools package was removed.

config BR2_PACKAGE_GST_DSP
	bool "gst-dsp package removed"
	select BR2_LEGACY
	help
	  The gst-dsp package was removed.

config BR2_PACKAGE_BOOTUTILS
	bool "bootutils package removed"
	select BR2_LEGACY
	help
	  The bootutils package was removed.

config BR2_PACKAGE_EXPEDITE
	bool "expedite package has been removed"
	select BR2_LEGACY
	help
	  expedite is not actively maintained anymore.
	  https://sourceforge.net/p/enlightenment/mailman/message/36428571

config BR2_PACKAGE_MESA3D_OPENGL_TEXTURE_FLOAT
	bool "mesa3d opengl texture float option removed"
	select BR2_LEGACY
	help
	  mesa3d now unconditionally enables floating-point textures,
	  as the corresponding patent has expired.

config BR2_KERNEL_HEADERS_4_10
	bool "kernel headers version 4.10.x are no longer supported"
	select BR2_LEGACY
	help
	  Version 4.10.x of the Linux kernel headers are no longer
	  maintained upstream and are now removed.

config BR2_KERNEL_HEADERS_4_11
	bool "kernel headers version 4.11.x are no longer supported"
	select BR2_LEGACY
	help
	  Version 4.11.x of the Linux kernel headers are no longer
	  maintained upstream and are now removed.

config BR2_KERNEL_HEADERS_4_12
	bool "kernel headers version 4.12.x are no longer supported"
	select BR2_LEGACY
	help
	  Version 4.12.x of the Linux kernel headers are no longer
	  maintained upstream and are now removed.

config BR2_KERNEL_HEADERS_4_13
	bool "kernel headers version 4.13.x are no longer supported"
	select BR2_LEGACY
	help
	  Version 4.13.x of the Linux kernel headers are no longer
	  maintained upstream and are now removed.

config BR2_KERNEL_HEADERS_4_15
	bool "kernel headers version 4.15.x are no longer supported"
	select BR2_LEGACY
	help
	  Version 4.15.x of the Linux kernel headers are no longer
	  maintained upstream and are now removed.

config BR2_KERNEL_HEADERS_4_17
	bool "kernel headers version 4.17.x are no longer supported"
	select BR2_LEGACY
	help
	  Version 4.17.x of the Linux kernel headers are no longer
	  maintained upstream and are now removed.

config BR2_PACKAGE_LIBNFTNL_XML
	bool "libnftl no longer supports XML output"
	select BR2_LEGACY
	help
	  libnftnl removed integration with libmxml.

config BR2_KERNEL_HEADERS_3_2
	bool "kernel headers version 3.2.x are no longer supported"
	select BR2_LEGACY
	help
	  Version 3.2.x of the Linux kernel headers are no longer
	  maintained upstream and are now removed.

config BR2_KERNEL_HEADERS_4_1
	bool "kernel headers version 4.1.x are no longer supported"
	select BR2_LEGACY
	help
	  Version 4.1.x of the Linux kernel headers are no longer
	  maintained upstream and are now removed.

config BR2_KERNEL_HEADERS_4_16
	bool "kernel headers version 4.16.x are no longer supported"
	select BR2_LEGACY
	help
	  Version 4.16.x of the Linux kernel headers are no longer
	  maintained upstream and are now removed.

config BR2_KERNEL_HEADERS_4_18
	bool "kernel headers version 4.18.x are no longer supported"
	select BR2_LEGACY
	help
	  Version 4.18.x of the Linux kernel headers are no longer
	  maintained upstream and are now removed.

###############################################################################
comment "Legacy options removed in 2018.08"

config BR2_PACKAGE_DOCKER_ENGINE_STATIC_CLIENT
	bool "docker-engine static client option renamed"
	select BR2_LEGACY
	select BR2_PACKAGE_DOCKER_CLI_STATIC
	help
	  BR2_PACKAGE_DOCKER_ENGINE_STATIC_CLIENT has been renamed to
	  BR2_PACKAGE_DOCKER_CLI_STATIC, following the package split of
	  docker-engine and docker-cli.

config BR2_PACKAGE_XPROTO_APPLEWMPROTO
	bool "xproto-applewmproto package replaced by xorgproto"
	select BR2_LEGACY
	select BR2_PACKAGE_XORGPROTO
	help
	  The xproto-applewmproto package has been replaced by the
	  xorgproto package, which combines all xproto_* packages.

config BR2_PACKAGE_XPROTO_BIGREQSPROTO
	bool "xproto-bigreqsproto package replaced by xorgproto"
	select BR2_LEGACY
	select BR2_PACKAGE_XORGPROTO
	help
	  The xproto-bigreqsproto package has been replaced by the
	  xorgproto package, which combines all xproto_* packages.

config BR2_PACKAGE_XPROTO_COMPOSITEPROTO
	bool "xproto-compositeproto package replaced by xorgproto"
	select BR2_LEGACY
	select BR2_PACKAGE_XORGPROTO
	help
	  The xproto-compositeproto package has been replaced by the
	  xorgproto package, which combines all xproto_* packages.

config BR2_PACKAGE_XPROTO_DAMAGEPROTO
	bool "xproto-dameproto package replaced by xorgproto"
	select BR2_LEGACY
	select BR2_PACKAGE_XORGPROTO
	help
	  The xproto-dameproto package has been replaced by the
	  xorgproto package, which combines all xproto_* packages.

config BR2_PACKAGE_XPROTO_DMXPROTO
	bool "xproto-dmxproto package replaced by xorgproto"
	select BR2_LEGACY
	select BR2_PACKAGE_XORGPROTO
	help
	  The xproto-dmxproto package has been replaced by the
	  xorgproto package, which combines all xproto_* packages.

config BR2_PACKAGE_XPROTO_DRI2PROTO
	bool "xproto-dri2proto package replaced by xorgproto"
	select BR2_LEGACY
	select BR2_PACKAGE_XORGPROTO
	help
	  The xproto-dri2proto package has been replaced by the
	  xorgproto package, which combines all xproto_* packages.

config BR2_PACKAGE_XPROTO_DRI3PROTO
	bool "xproto-dri3proto package replaced by xorgproto"
	select BR2_LEGACY
	select BR2_PACKAGE_XORGPROTO
	help
	  The xproto-dri3proto package has been replaced by the
	  xorgproto package, which combines all xproto_* packages.

config BR2_PACKAGE_XPROTO_FIXESPROTO
	bool "xproto-fixesproto package replaced by xorgproto"
	select BR2_LEGACY
	select BR2_PACKAGE_XORGPROTO
	help
	  The xproto-fixesproto package has been replaced by the
	  xorgproto package, which combines all xproto_* packages.

config BR2_PACKAGE_XPROTO_FONTCACHEPROTO
	bool "xproto-fontcacheproto package replaced by xorgproto"
	select BR2_LEGACY
	select BR2_PACKAGE_XORGPROTO
	help
	  The xproto-fontcacheproto package has been replaced by the
	  xorgproto package, which combines all xproto_* packages.

config BR2_PACKAGE_XPROTO_FONTSPROTO
	bool "xproto-fontsproto package replaced by xorgproto"
	select BR2_LEGACY
	select BR2_PACKAGE_XORGPROTO
	help
	  The xproto-fontsproto package has been replaced by the
	  xorgproto package, which combines all xproto_* packages.

config BR2_PACKAGE_XPROTO_GLPROTO
	bool "xproto-glproto package replaced by xorgproto"
	select BR2_LEGACY
	select BR2_PACKAGE_XORGPROTO
	help
	  The xproto-glproto package has been replaced by the
	  xorgproto package, which combines all xproto_* packages.

config BR2_PACKAGE_XPROTO_INPUTPROTO
	bool "xproto-inputproto package replaced by xorgproto"
	select BR2_LEGACY
	select BR2_PACKAGE_XORGPROTO
	help
	  The xproto-inputproto package has been replaced by the
	  xorgproto package, which combines all xproto_* packages.

config BR2_PACKAGE_XPROTO_KBPROTO
	bool "xproto-kbproto package replaced by xorgproto"
	select BR2_LEGACY
	select BR2_PACKAGE_XORGPROTO
	help
	  The xproto-kbproto package has been replaced by the
	  xorgproto package, which combines all xproto_* packages.

config BR2_PACKAGE_XPROTO_PRESENTPROTO
	bool "xproto-presentproto package replaced by xorgproto"
	select BR2_LEGACY
	select BR2_PACKAGE_XORGPROTO
	help
	  The xproto-presentproto package has been replaced by the
	  xorgproto package, which combines all xproto_* packages.

config BR2_PACKAGE_XPROTO_RANDRPROTO
	bool "xproto-randrproto package replaced by xorgproto"
	select BR2_LEGACY
	select BR2_PACKAGE_XORGPROTO
	help
	  The xproto-randrproto package has been replaced by the
	  xorgproto package, which combines all xproto_* packages.

config BR2_PACKAGE_XPROTO_RECORDPROTO
	bool "xproto-recordproto package replaced by xorgproto"
	select BR2_LEGACY
	select BR2_PACKAGE_XORGPROTO
	help
	  The xproto-recordproto package has been replaced by the
	  xorgproto package, which combines all xproto_* packages.

config BR2_PACKAGE_XPROTO_RENDERPROTO
	bool "xproto-renderproto package replaced by xorgproto"
	select BR2_LEGACY
	select BR2_PACKAGE_XORGPROTO
	help
	  The xproto-renderproto package has been replaced by the
	  xorgproto package, which combines all xproto_* packages.

config BR2_PACKAGE_XPROTO_RESOURCEPROTO
	bool "xproto-resourceproto package replaced by xorgproto"
	select BR2_LEGACY
	select BR2_PACKAGE_XORGPROTO
	help
	  The xproto-resourceproto package has been replaced by the
	  xorgproto package, which combines all xproto_* packages.

config BR2_PACKAGE_XPROTO_SCRNSAVERPROTO
	bool "xproto-scrnsaverprot package replaced by xorgproto"
	select BR2_LEGACY
	select BR2_PACKAGE_XORGPROTO
	help
	  The xproto-scrnsaverprot package has been replaced by the
	  xorgproto package, which combines all xproto_* packages.

config BR2_PACKAGE_XPROTO_VIDEOPROTO
	bool "xproto-videoproto package replaced by xorgproto"
	select BR2_LEGACY
	select BR2_PACKAGE_XORGPROTO
	help
	  The xproto-videoproto package has been replaced by the
	  xorgproto package, which combines all xproto_* packages.

config BR2_PACKAGE_XPROTO_WINDOWSWMPROTO
	bool "xproto-windowswmproto package replaced by xorgproto"
	select BR2_LEGACY
	select BR2_PACKAGE_XORGPROTO
	help
	  The xproto-windowswmproto package has been replaced by the
	  xorgproto package, which combines all xproto_* packages.

config BR2_PACKAGE_XPROTO_XCMISCPROTO
	bool "xproto-xcmiscproto package replaced by xorgproto"
	select BR2_LEGACY
	select BR2_PACKAGE_XORGPROTO
	help
	  The xproto-xcmiscproto package has been replaced by the
	  xorgproto package, which combines all xproto_* packages.

config BR2_PACKAGE_XPROTO_XEXTPROTO
	bool "xproto-xextproto package replaced by xorgproto"
	select BR2_LEGACY
	select BR2_PACKAGE_XORGPROTO
	help
	  The xproto-xextproto package has been replaced by the
	  xorgproto package, which combines all xproto_* packages.

config BR2_PACKAGE_XPROTO_XF86BIGFONTPROTO
	bool "xproto-xf86bigfontproto package replaced by xorgproto"
	select BR2_LEGACY
	select BR2_PACKAGE_XORGPROTO
	help
	  The xproto-xf86bigfontproto package has been replaced by the
	  xorgproto package, which combines all xproto_* packages.

config BR2_PACKAGE_XPROTO_XF86DGAPROTO
	bool "xproto-xf86dgaproto package replaced by xorgproto"
	select BR2_LEGACY
	select BR2_PACKAGE_XORGPROTO
	help
	  The xproto-xf86dgaproto package has been replaced by the
	  xorgproto package, which combines all xproto_* packages.

config BR2_PACKAGE_XPROTO_XF86DRIPROTO
	bool "xproto-xf86driproto package replaced by xorgproto"
	select BR2_LEGACY
	select BR2_PACKAGE_XORGPROTO
	help
	  The xproto-xf86driproto package has been replaced by the
	  xorgproto package, which combines all xproto_* packages.

config BR2_PACKAGE_XPROTO_XF86VIDMODEPROTO
	bool "xproto-xf86vidmodeproto package replaced by xorgproto"
	select BR2_LEGACY
	select BR2_PACKAGE_XORGPROTO
	help
	  The xproto-xf86vidmodeproto package has been replaced by the
	  xorgproto package, which combines all xproto_* packages.

config BR2_PACKAGE_XPROTO_XINERAMAPROTO
	bool "xproto-xineramaproto package replaced by xorgproto"
	select BR2_LEGACY
	select BR2_PACKAGE_XORGPROTO
	help
	  The xproto-xineramaproto package has been replaced by the
	  xorgproto package, which combines all xproto_* packages.

config BR2_PACKAGE_XPROTO_XPROTO
	bool "xproto-xproto package replaced by xorgproto"
	select BR2_LEGACY
	select BR2_PACKAGE_XORGPROTO
	help
	  The xproto-xproto package has been replaced by the
	  xorgproto package, which combines all xproto_* packages.

config BR2_PACKAGE_XPROTO_XPROXYMANAGEMENTPROTOCOL
	bool "xproto-xproxymanagementprotocol package replaced by xorgproto"
	select BR2_LEGACY
	select BR2_PACKAGE_XORGPROTO
	help
	  The xproto-xproxymanagementprotocol package has been
	  replaced by the xorgproto package, which combines all
	  xproto_* packages.

config BR2_PACKAGE_GST1_PLUGINS_BAD_LIB_OPENGL_OPENGL
	bool "gst1-plugins-bad opengl option moved to gst1-plugins-base"
	select BR2_LEGACY
	select BR2_PACKAGE_GST1_PLUGINS_BASE_LIB_OPENGL_OPENGL
	help
	  The opengl option has been moved from gst1-plugins-bad to
	  gst1-plugins-base.

config BR2_PACKAGE_GST1_PLUGINS_BAD_LIB_OPENGL_GLES2
	bool "gst1-plugins-bad gles2 option moved to gst1-plugins-base"
	select BR2_LEGACY
	select BR2_PACKAGE_GST1_PLUGINS_BASE_LIB_OPENGL_GLES2
	help
	  The gles2 option has been moved from gst1-plugins-bad to
	  gst1-plugins-base.

config BR2_PACKAGE_GST1_PLUGINS_BAD_LIB_OPENGL_GLX
	bool "gst1-plugins-bad glx option moved to gst1-plugins-base"
	select BR2_LEGACY
	select BR2_PACKAGE_GST1_PLUGINS_BASE_LIB_OPENGL_GLX
	help
	  The glx option has been moved from gst1-plugins-bad to
	  gst1-plugins-base.

config BR2_PACKAGE_GST1_PLUGINS_BAD_LIB_OPENGL_EGL
	bool "gst1-plugins-bad egl option moved to gst1-plugins-base"
	select BR2_LEGACY
	select BR2_PACKAGE_GST1_PLUGINS_BASE_LIB_OPENGL_EGL
	help
	  The egl option has been moved from gst1-plugins-bad to
	  gst1-plugins-base.

config BR2_PACKAGE_GST1_PLUGINS_BAD_LIB_OPENGL_X11
	bool "gst1-plugins-bad x11 option moved to gst1-plugins-base"
	select BR2_LEGACY
	select BR2_PACKAGE_GST1_PLUGINS_BASE_LIB_OPENGL_X11
	help
	  The x11 option has been moved from gst1-plugins-bad to
	  gst1-plugins-base.

config BR2_PACKAGE_GST1_PLUGINS_BAD_LIB_OPENGL_WAYLAND
	bool "gst1-plugins-bad wayland option moved to gst1-plugins-base"
	select BR2_LEGACY
	select BR2_PACKAGE_GST1_PLUGINS_BASE_LIB_OPENGL_WAYLAND
	help
	  The wayland option has been moved from gst1-plugins-bad to
	  gst1-plugins-base.

config BR2_PACKAGE_GST1_PLUGINS_BAD_LIB_OPENGL_DISPMANX
	bool "gst1-plugins-bad dispmanx option moved to gst1-plugins-base"
	select BR2_LEGACY
	select BR2_PACKAGE_GST1_PLUGINS_BASE_LIB_OPENGL_DISPMANX
	help
	  The dispmanx option has been moved from gst1-plugins-mad to
	  gst1-plugins-base.

config BR2_PACKAGE_GST1_PLUGINS_BAD_PLUGIN_AUDIOMIXER
	bool "gst1-plugins-bad audiomixer option moved to gst1-plugins-base"
	select BR2_LEGACY
	select BR2_PACKAGE_GST1_PLUGINS_BASE_PLUGIN_AUDIOMIXER
	help
	  The audiomixer option has been moved from gst1-plugins-bad to
	  gst1-plugins-base.

config BR2_PACKAGE_GST1_PLUGINS_UGLY_PLUGIN_LAME
	bool "gst1-plugins-ugly lame option moved to gst1-plugins-good"
	select BR2_LEGACY
	select BR2_PACKAGE_GST1_PLUGINS_GOOD_PLUGIN_LAME
	help
	  The lame option has been moved from gst1-plugins-ugly to
	  gst1-plugins-good.

config BR2_PACKAGE_GST1_PLUGINS_UGLY_PLUGIN_MPG123
	bool "gst1-plugins-ugly mpg123 option moved to gst1-plugins-good"
	select BR2_LEGACY
	select BR2_PACKAGE_GST1_PLUGINS_GOOD_PLUGIN_MPG123
	help
	  The mpg123 option has been moved from gst1-plugins-ugly to
	  gst1-plugins-good.

config BR2_GDB_VERSION_7_11
	bool "gdb 7.11 has been removed"
	select BR2_LEGACY
	help
	  The 7.11 version of gdb has been removed. Use a newer version
	  instead.

config BR2_GDB_VERSION_7_10
	bool "gdb 7.10 has been removed"
	select BR2_LEGACY
	help
	  The 7.10 version of gdb has been removed. Use a newer version
	  instead.

###############################################################################
comment "Legacy options removed in 2018.05"

config BR2_PACKAGE_MEDIAART_BACKEND_NONE
	bool "libmediaart none backend option renamed"
	select BR2_LEGACY
	help
	  For consistency reasons, the option
	  BR2_PACKAGE_MEDIAART_BACKEND_NONE has been renamed to
	  BR2_PACKAGE_LIBMEDIAART_BACKEND_NONE

config BR2_PACKAGE_MEDIAART_BACKEND_GDK_PIXBUF
	bool "libmediaart gdk-pixbuf backend option renamed"
	select BR2_LEGACY
	help
	  For consistency reasons, the option
	  BR2_PACKAGE_MEDIAART_BACKEND_GDK_PIXBUF has been renamed to
	  BR2_PACKAGE_LIBMEDIAART_BACKEND_GDK_PIXBUF

config BR2_PACKAGE_MEDIAART_BACKEND_QT
	bool "libmediaart qt backend option renamed"
	select BR2_LEGACY
	help
	  For consistency reasons, the option
	  BR2_PACKAGE_MEDIAART_BACKEND_QT has been renamed to
	  BR2_PACKAGE_LIBMEDIAART_BACKEND_QT

config BR2_PACKAGE_TI_SGX_AM335X
	bool "ti-sgx-km AM335X option removed"
	select BR2_LEGACY
	select BR2_PACKAGE_TI_SGX_KM
	help
	  Starting from buildroot release 2020.02, the buildroot package
	  only supports the target am335x.

config BR2_PACKAGE_TI_SGX_AM437X
	bool "ti-sgx-km AM437X option removed"
	select BR2_LEGACY
	help
	  Starting from buildroot release 2020.02, the buildroot package
	  only supports the target am335x.

config BR2_PACKAGE_TI_SGX_AM4430
	bool "ti-sgx-km AM4430 option removed"
	select BR2_LEGACY
	help
	  Starting from buildroot release 2020.02, the buildroot package
	  only supports the target am335x.

config BR2_PACKAGE_TI_SGX_AM5430
	bool "ti-sgx-km AM5430 option removed"
	select BR2_LEGACY
	help
	  Starting from buildroot release 2020.02, the buildroot package
	  only supports the target am335x.

config BR2_PACKAGE_JANUS_AUDIO_BRIDGE
	bool "janus-gateway audio-bridge option renamed"
	select BR2_LEGACY
	select BR2_PACKAGE_JANUS_GATEWAY_AUDIO_BRIDGE
	help
	  For consistency reasons, the janus-gateway option
	  BR2_PACKAGE_JANUS_AUDIO_BRIDGE has been renamed to
	  BR2_PACKAGE_JANUS_GATEWAY_AUDIO_BRIDGE.

config BR2_PACKAGE_JANUS_ECHO_TEST
	bool "janus-gateway echo-test option renamed"
	select BR2_LEGACY
	select BR2_PACKAGE_JANUS_GATEWAY_ECHO_TEST
	help
	  For consistency reasons, the janus-gateway option
	  BR2_PACKAGE_JANUS_ECHO_TEST has been renamed to
	  BR2_PACKAGE_JANUS_GATEWAY_ECHO_TEST.

config BR2_PACKAGE_JANUS_RECORDPLAY
	bool "janus-gateway recordplay option renamed"
	select BR2_LEGACY
	select BR2_PACKAGE_JANUS_GATEWAY_RECORDPLAY
	help
	  For consistency reasons, the janus-gateway option
	  BR2_PACKAGE_JANUS_RECORDPLAY has been renamed to
	  BR2_PACKAGE_JANUS_GATEWAY_RECORDPLAY.

config BR2_PACKAGE_JANUS_SIP_GATEWAY
	bool "janus-gateway sip-gateway option renamed"
	select BR2_LEGACY
	select BR2_PACKAGE_JANUS_GATEWAY_SIP_GATEWAY
	help
	  For consistency reasons, the janus-gateway option
	  BR2_PACKAGE_JANUS_SIP_GATEWAY has been renamed to
	  BR2_PACKAGE_JANUS_GATEWAY_SIP_GATEWAY.

config BR2_PACKAGE_JANUS_STREAMING
	bool "janus-gateway streaming option renamed"
	select BR2_LEGACY
	select BR2_PACKAGE_JANUS_GATEWAY_STREAMING
	help
	  For consistency reasons, the janus-gateway option
	  BR2_PACKAGE_JANUS_STREAMING has been renamed to
	  BR2_PACKAGE_JANUS_GATEWAY_STREAMING.

config BR2_PACKAGE_JANUS_TEXT_ROOM
	bool "janus-gateway text-room option renamed"
	select BR2_LEGACY
	select BR2_PACKAGE_JANUS_GATEWAY_TEXT_ROOM
	help
	  For consistency reasons, the janus-gateway option
	  BR2_PACKAGE_JANUS_TEXT_ROOM has been renamed to
	  BR2_PACKAGE_JANUS_GATEWAY_TEXT_ROOM.

config BR2_PACKAGE_JANUS_VIDEO_CALL
	bool "janus-gateway video-call option renamed"
	select BR2_LEGACY
	select BR2_PACKAGE_JANUS_GATEWAY_VIDEO_CALL
	help
	  For consistency reasons, the janus-gateway option
	  BR2_PACKAGE_JANUS_VIDEO_CALL has been renamed to
	  BR2_PACKAGE_JANUS_GATEWAY_VIDEO_CALL.

config BR2_PACKAGE_JANUS_VIDEO_ROOM
	bool "janus-gateway video-room option renamed"
	select BR2_LEGACY
	select BR2_PACKAGE_JANUS_GATEWAY_VIDEO_ROOM
	help
	  For consistency reasons, the janus-gateway option
	  BR2_PACKAGE_JANUS_VIDEO_ROOM has been renamed to
	  BR2_PACKAGE_JANUS_GATEWAY_VIDEO_ROOM.

config BR2_PACKAGE_JANUS_MQTT
	bool "janus-gateway mqtt option renamed"
	select BR2_LEGACY
	select BR2_PACKAGE_JANUS_GATEWAY_MQTT
	help
	  For consistency reasons, the janus-gateway option
	  BR2_PACKAGE_JANUS_MQTT has been renamed to
	  BR2_PACKAGE_JANUS_GATEWAY_MQTT.

config BR2_PACKAGE_JANUS_RABBITMQ
	bool "janus-gateway rabbitmq option renamed"
	select BR2_LEGACY
	select BR2_PACKAGE_JANUS_GATEWAY_RABBITMQ
	help
	  For consistency reasons, the janus-gateway option
	  BR2_PACKAGE_JANUS_RABBITMQ has been renamed to
	  BR2_PACKAGE_JANUS_GATEWAY_RABBITMQ.

config BR2_PACKAGE_JANUS_REST
	bool "janus-gateway rest option renamed"
	select BR2_LEGACY
	select BR2_PACKAGE_JANUS_GATEWAY_REST
	help
	  For consistency reasons, the janus-gateway option
	  BR2_PACKAGE_JANUS_REST has been renamed to
	  BR2_PACKAGE_JANUS_GATEWAY_REST.

config BR2_PACKAGE_JANUS_UNIX_SOCKETS
	bool "janus-gateway unix-sockets option renamed"
	select BR2_LEGACY
	select BR2_PACKAGE_JANUS_GATEWAY_UNIX_SOCKETS
	help
	  For consistency reasons, the janus-gateway option
	  BR2_PACKAGE_JANUS_UNIX_SOCKETS has been renamed to
	  BR2_PACKAGE_JANUS_GATEWAY_UNIX_SOCKETS.

config BR2_PACKAGE_JANUS_WEBSOCKETS
	bool "janus-gateway websockets option renamed"
	select BR2_LEGACY
	select BR2_PACKAGE_JANUS_GATEWAY_WEBSOCKETS
	help
	  For consistency reasons, the janus-gateway option
	  BR2_PACKAGE_JANUS_WEBSOCKETS has been renamed to
	  BR2_PACKAGE_JANUS_GATEWAY_WEBSOCKETS.

config BR2_PACKAGE_IPSEC_SECCTX_DISABLE
	bool "ipsec-tools security context disable option renamed"
	select BR2_LEGACY
	help
	  For consistency reasons, the option
	  BR2_PACKAGE_IPSEC_SECCTX_DISABLE was renamed to
	  BR2_PACKAGE_IPSEC_TOOLS_SECCTX_DISABLE.

config BR2_PACKAGE_IPSEC_SECCTX_ENABLE
	bool "ipsec-tools SELinux security context enable option renamed"
	select BR2_LEGACY
	help
	  For consistency reasons, the option
	  BR2_PACKAGE_IPSEC_SECCTX_ENABLE was renamed to
	  BR2_PACKAGE_IPSEC_TOOLS_SECCTX_ENABLE.

config BR2_PACKAGE_IPSEC_SECCTX_KERNEL
	bool "ipsec-tools kernel security context enable option renamed"
	select BR2_LEGACY
	help
	  For consistency reasons, the option
	  BR2_PACKAGE_IPSEC_SECCTX_KERNEL was renamed to
	  BR2_PACKAGE_IPSEC_TOOLS_SECCTX_KERNEL.

config BR2_PACKAGE_LIBTFDI_CPP
	bool "libftdi C++ bindings option renamed"
	select BR2_LEGACY
	select BR2_PACKAGE_LIBFTDI_CPP
	help
	  The option BR2_PACKAGE_LIBTFDI_CPP was renamed to
	  BR2_PACKAGE_LIBFTDI_CPP in order to fix a typo in the option
	  name.

config BR2_PACKAGE_JQUERY_UI_THEME_BLACK_TIE
	bool "jquery-ui-themes option black-tie renamed"
	select BR2_LEGACY
	help
	  For consistency reasons, the jquery-ui-themes option for the
	  black-tie theme has been renamed from
	  BR2_PACKAGE_JQUERY_UI_THEME_BLACK_TIE to
	  BR2_PACKAGE_JQUERY_UI_THEMES_BLACK_TIE.

config BR2_PACKAGE_JQUERY_UI_THEME_BLITZER
	bool "jquery-ui-themes option blitzer renamed"
	select BR2_LEGACY
	help
	  For consistency reasons, the jquery-ui-themes option for the
	  blitzer theme has been renamed from
	  BR2_PACKAGE_JQUERY_UI_THEME_BLITZER to
	  BR2_PACKAGE_JQUERY_UI_THEMES_BLITZER.

config BR2_PACKAGE_JQUERY_UI_THEME_CUPERTINO
	bool "jquery-ui-themes option cupertino renamed"
	select BR2_LEGACY
	help
	  For consistency reasons, the jquery-ui-themes option for the
	  cupertino theme has been renamed from
	  BR2_PACKAGE_JQUERY_UI_THEME_CUPERTINO to
	  BR2_PACKAGE_JQUERY_UI_THEMES_CUPERTINO.

config BR2_PACKAGE_JQUERY_UI_THEME_DARK_HIVE
	bool "jquery-ui-themes option dark-hive renamed"
	select BR2_LEGACY
	help
	  For consistency reasons, the jquery-ui-themes option for the
	  dark-hive theme has been renamed from
	  BR2_PACKAGE_JQUERY_UI_THEME_DARK_HIVE to
	  BR2_PACKAGE_JQUERY_UI_THEMES_DARK_HIVE.

config BR2_PACKAGE_JQUERY_UI_THEME_DOT_LUV
	bool "jquery-ui-themes option dot-luv renamed"
	select BR2_LEGACY
	help
	  For consistency reasons, the jquery-ui-themes option for the
	  dot-luv theme has been renamed from
	  BR2_PACKAGE_JQUERY_UI_THEME_DOT_LUV to
	  BR2_PACKAGE_JQUERY_UI_THEMES_DOT_LUV.

config BR2_PACKAGE_JQUERY_UI_THEME_EGGPLANT
	bool "jquery-ui-themes option eggplant renamed"
	select BR2_LEGACY
	help
	  For consistency reasons, the jquery-ui-themes option for the
	  eggplant theme has been renamed from
	  BR2_PACKAGE_JQUERY_UI_THEME_EGGPLANT to
	  BR2_PACKAGE_JQUERY_UI_THEMES_EGGPLANT.

config BR2_PACKAGE_JQUERY_UI_THEME_EXCITE_BIKE
	bool "jquery-ui-themes option excite-bike renamed"
	select BR2_LEGACY
	help
	  For consistency reasons, the jquery-ui-themes option for the
	  excite-bike theme has been renamed from
	  BR2_PACKAGE_JQUERY_UI_THEME_EXCITE_BIKE to
	  BR2_PACKAGE_JQUERY_UI_THEMES_EXCITE_BIKE.

config BR2_PACKAGE_JQUERY_UI_THEME_FLICK
	bool "jquery-ui-themes option flick renamed"
	select BR2_LEGACY
	help
	  For consistency reasons, the jquery-ui-themes option for the
	  flick theme has been renamed from
	  BR2_PACKAGE_JQUERY_UI_THEME_FLICK to
	  BR2_PACKAGE_JQUERY_UI_THEMES_FLICK.

config BR2_PACKAGE_JQUERY_UI_THEME_HOT_SNEAKS
	bool "jquery-ui-themes option hot-sneaks renamed"
	select BR2_LEGACY
	help
	  For consistency reasons, the jquery-ui-themes option for the
	  hot-sneaks theme has been renamed from
	  BR2_PACKAGE_JQUERY_UI_THEME_HOT_SNEAKS to
	  BR2_PACKAGE_JQUERY_UI_THEMES_HOT_SNEAKS.

config BR2_PACKAGE_JQUERY_UI_THEME_HUMANITY
	bool "jquery-ui-themes option humanity renamed"
	select BR2_LEGACY
	help
	  For consistency reasons, the jquery-ui-themes option for the
	  humanity theme has been renamed from
	  BR2_PACKAGE_JQUERY_UI_THEME_HUMANITY to
	  BR2_PACKAGE_JQUERY_UI_THEMES_HUMANITY.

config BR2_PACKAGE_JQUERY_UI_THEME_LE_FROG
	bool "jquery-ui-themes option le-frog renamed"
	select BR2_LEGACY
	help
	  For consistency reasons, the jquery-ui-themes option for the
	  le-frog theme has been renamed from
	  BR2_PACKAGE_JQUERY_UI_THEME_LE_FROG to
	  BR2_PACKAGE_JQUERY_UI_THEMES_LE_FROG.

config BR2_PACKAGE_JQUERY_UI_THEME_MINT_CHOC
	bool "jquery-ui-themes option mint-choc renamed"
	select BR2_LEGACY
	help
	  For consistency reasons, the jquery-ui-themes option for the
	  mint-choc theme has been renamed from
	  BR2_PACKAGE_JQUERY_UI_THEME_MINT_CHOC to
	  BR2_PACKAGE_JQUERY_UI_THEMES_MINT_CHOC.

config BR2_PACKAGE_JQUERY_UI_THEME_OVERCAST
	bool "jquery-ui-themes option overcast renamed"
	select BR2_LEGACY
	help
	  For consistency reasons, the jquery-ui-themes option for the
	  overcast theme has been renamed from
	  BR2_PACKAGE_JQUERY_UI_THEME_OVERCAST to
	  BR2_PACKAGE_JQUERY_UI_THEMES_OVERCAST.

config BR2_PACKAGE_JQUERY_UI_THEME_PEPPER_GRINDER
	bool "jquery-ui-themes option pepper-grinder renamed"
	select BR2_LEGACY
	help
	  For consistency reasons, the jquery-ui-themes option for the
	  pepper-grinder theme has been renamed from
	  BR2_PACKAGE_JQUERY_UI_THEME_PEPPER_GRINDER to
	  BR2_PACKAGE_JQUERY_UI_THEMES_PEPPER_GRINDER.

config BR2_PACKAGE_JQUERY_UI_THEME_REDMOND
	bool "jquery-ui-themes option redmond renamed"
	select BR2_LEGACY
	help
	  For consistency reasons, the jquery-ui-themes option for the
	  redmond theme has been renamed from
	  BR2_PACKAGE_JQUERY_UI_THEME_REDMOND to
	  BR2_PACKAGE_JQUERY_UI_THEMES_REDMOND.

config BR2_PACKAGE_JQUERY_UI_THEME_SMOOTHNESS
	bool "jquery-ui-themes option smoothness renamed"
	select BR2_LEGACY
	help
	  For consistency reasons, the jquery-ui-themes option for the
	  smoothness theme has been renamed from
	  BR2_PACKAGE_JQUERY_UI_THEME_SMOOTHNESS to
	  BR2_PACKAGE_JQUERY_UI_THEMES_SMOOTHNESS.

config BR2_PACKAGE_JQUERY_UI_THEME_SOUTH_STREET
	bool "jquery-ui-themes option south-street renamed"
	select BR2_LEGACY
	help
	  For consistency reasons, the jquery-ui-themes option for the
	  south-street theme has been renamed from
	  BR2_PACKAGE_JQUERY_UI_THEME_SOUTH_STREET to
	  BR2_PACKAGE_JQUERY_UI_THEMES_SOUTH_STREET.

config BR2_PACKAGE_JQUERY_UI_THEME_START
	bool "jquery-ui-themes option start renamed"
	select BR2_LEGACY
	help
	  For consistency reasons, the jquery-ui-themes option for the
	  start theme has been renamed from
	  BR2_PACKAGE_JQUERY_UI_THEME_START to
	  BR2_PACKAGE_JQUERY_UI_THEMES_START.

config BR2_PACKAGE_JQUERY_UI_THEME_SUNNY
	bool "jquery-ui-themes option sunny renamed"
	select BR2_LEGACY
	help
	  For consistency reasons, the jquery-ui-themes option for the
	  sunny theme has been renamed from
	  BR2_PACKAGE_JQUERY_UI_THEME_SUNNY to
	  BR2_PACKAGE_JQUERY_UI_THEMES_SUNNY.

config BR2_PACKAGE_JQUERY_UI_THEME_SWANKY_PURSE
	bool "jquery-ui-themes option swanky-purse renamed"
	select BR2_LEGACY
	help
	  For consistency reasons, the jquery-ui-themes option for the
	  swanky-purse theme has been renamed from
	  BR2_PACKAGE_JQUERY_UI_THEME_SWANKY_PURSE to
	  BR2_PACKAGE_JQUERY_UI_THEMES_SWANKY_PURSE.

config BR2_PACKAGE_JQUERY_UI_THEME_TRONTASTIC
	bool "jquery-ui-themes option trontastic renamed"
	select BR2_LEGACY
	help
	  For consistency reasons, the jquery-ui-themes option for the
	  trontastic theme has been renamed from
	  BR2_PACKAGE_JQUERY_UI_THEME_TRONTASTIC to
	  BR2_PACKAGE_JQUERY_UI_THEMES_TRONTASTIC.

config BR2_PACKAGE_JQUERY_UI_THEME_UI_DARKNESS
	bool "jquery-ui-themes option ui-darkness renamed"
	select BR2_LEGACY
	help
	  For consistency reasons, the jquery-ui-themes option for the
	  ui-darkness theme has been renamed from
	  BR2_PACKAGE_JQUERY_UI_THEME_UI_DARKNESS to
	  BR2_PACKAGE_JQUERY_UI_THEMES_UI_DARKNESS.

config BR2_PACKAGE_JQUERY_UI_THEME_UI_LIGHTNESS
	bool "jquery-ui-themes option ui-lightness renamed"
	select BR2_LEGACY
	help
	  For consistency reasons, the jquery-ui-themes option for the
	  ui-lightness theme has been renamed from
	  BR2_PACKAGE_JQUERY_UI_THEME_UI_LIGHTNESS to
	  BR2_PACKAGE_JQUERY_UI_THEMES_UI_LIGHTNESS.

config BR2_PACKAGE_JQUERY_UI_THEME_VADER
	bool "jquery-ui-themes option vader renamed"
	select BR2_LEGACY
	help
	  For consistency reasons, the jquery-ui-themes option for the
	  vader theme has been renamed from
	  BR2_PACKAGE_JQUERY_UI_THEME_VADER to
	  BR2_PACKAGE_JQUERY_UI_THEMES_VADER.

config BR2_PACKAGE_BLUEZ5_PLUGINS_HEALTH
	bool "bluez5-utils health plugin option renamed"
	select BR2_LEGACY
	select BR2_PACKAGE_BLUEZ5_UTILS_PLUGINS_HEALTH
	help
	  For consistency reasons, the option
	  BR2_PACKAGE_BLUEZ5_PLUGINS_HEALTH has been renamed to
	  BR2_PACKAGE_BLUEZ5_UTILS_PLUGINS_HEALTH.

config BR2_PACKAGE_BLUEZ5_PLUGINS_MIDI
	bool "bluez5-utils midi plugin option renamed"
	select BR2_LEGACY
	select BR2_PACKAGE_BLUEZ5_UTILS_PLUGINS_MIDI
	help
	  For consistency reasons, the option
	  BR2_PACKAGE_BLUEZ5_PLUGINS_MIDI has been renamed to
	  BR2_PACKAGE_BLUEZ5_UTILS_PLUGINS_MIDI.

config BR2_PACKAGE_BLUEZ5_PLUGINS_NFC
	bool "bluez5-utils nfc plugin option renamed"
	select BR2_LEGACY
	select BR2_PACKAGE_BLUEZ5_UTILS_PLUGINS_NFC
	help
	  For consistency reasons, the option
	  BR2_PACKAGE_BLUEZ5_PLUGINS_NFC has been renamed to
	  BR2_PACKAGE_BLUEZ5_UTILS_PLUGINS_NFC.

config BR2_PACKAGE_BLUEZ5_PLUGINS_SAP
	bool "bluez5-utils sap plugin option renamed"
	select BR2_LEGACY
	select BR2_PACKAGE_BLUEZ5_UTILS_PLUGINS_SAP
	help
	  For consistency reasons, the option
	  BR2_PACKAGE_BLUEZ5_PLUGINS_SAP has been renamed to
	  BR2_PACKAGE_BLUEZ5_UTILS_PLUGINS_SAP.

config BR2_PACKAGE_BLUEZ5_PLUGINS_SIXAXIS
	bool "bluez5-utils sixaxis plugin option renamed"
	select BR2_LEGACY
	select BR2_PACKAGE_BLUEZ5_UTILS_PLUGINS_SIXAXIS
	help
	  For consistency reasons, the option
	  BR2_PACKAGE_BLUEZ5_PLUGINS_SIXAXIS has been renamed to
	  BR2_PACKAGE_BLUEZ5_UTILS_PLUGINS_SIXAXIS.

config BR2_PACKAGE_TRANSMISSION_REMOTE
	bool "transmission remote tool option removed"
	select BR2_LEGACY
	select BR2_PACKAGE_TRANSMISSION_DAEMON
	help
	  Upstream does not provide a separate configure option for
	  the tool transmission-remote, it is built when the
	  transmission daemon has been enabled. Therefore, Buildroot
	  has automatically enabled BR2_PACKAGE_TRANSMISSION_DAEMON
	  for you.

config BR2_PACKAGE_LIBKCAPI_APPS
	bool "libkcapi test applications removed"
	select BR2_LEGACY
	select BR2_PACKAGE_LIBKCAPI_HASHER if !BR2_STATIC_LIBS
	select BR2_PACKAGE_LIBKCAPI_RNGAPP
	select BR2_PACKAGE_LIBKCAPI_SPEED
	select BR2_PACKAGE_LIBKCAPI_TEST
	help
	  Test applications (hasher, rng read, speed-test, test) now
	  have their own configuration options in the libkcapi menu.

config BR2_PACKAGE_MPLAYER
	bool "mplayer package removed"
	select BR2_LEGACY
	help
	  The mplayer package was removed.

config BR2_PACKAGE_MPLAYER_MPLAYER
	bool "mplayer package removed"
	select BR2_LEGACY
	help
	  The mplayer package was removed.

config BR2_PACKAGE_MPLAYER_MENCODER
	bool "mplayer package removed"
	select BR2_LEGACY
	help
	  The mplayer package was removed.

config BR2_PACKAGE_LIBPLAYER_MPLAYER
	bool "mplayer support in libplayer removed"
	select BR2_LEGACY
	help
	  The mplayer package was removed.

config BR2_PACKAGE_IQVLINUX
	bool "iqvlinux package removed"
	select BR2_LEGACY
	help
	  This package contained a kernel module from Intel, which
	  could only be used together with Intel userspace tools
	  provided under NDA, which also come with the same kernel
	  module. The copy of the kernel module available on
	  SourceForge is provided only to comply with the GPLv2
	  requirement. Intel engineers were even surprised it even
	  built and were not willing to make any effort to fix their
	  tarball naming to contain a version number. Therefore, it
	  does not make sense for Buildroot to provide such a package.

	  See https://sourceforge.net/p/e1000/bugs/589/ for the
	  discussion.

config BR2_BINFMT_FLAT_SEP_DATA
	bool "binfmt FLAT with separate code and data removed"
	select BR2_LEGACY
	help
	  This FLAT binary format was only used on Blackfin, which has
	  been removed.

config BR2_bfin
	bool "Blackfin architecture support removed"
	select BR2_LEGACY
	help
	  Following the removal of Blackfin support for the upstream
	  Linux kernel, Buildroot has removed support for this CPU
	  architecture.

config BR2_PACKAGE_KODI_ADSP_BASIC
	bool "kodi-adsp-basic package removed"
	select BR2_LEGACY
	help
	  kodi-adsp-basic is unmaintained

config BR2_PACKAGE_KODI_ADSP_FREESURROUND
	bool "kodi-adsp-freesurround package removed"
	select BR2_LEGACY
	help
	  kodi-adsp-freesurround is unmaintained

###############################################################################
comment "Legacy options removed in 2018.02"

config BR2_KERNEL_HEADERS_3_4
	bool "kernel headers version 3.4.x are no longer supported"
	select BR2_LEGACY
	help
	  Version 3.4.x of the Linux kernel headers are no longer
	  maintained upstream and are now removed.

config BR2_KERNEL_HEADERS_3_10
	bool "kernel headers version 3.10.x are no longer supported"
	select BR2_LEGACY
	help
	  Version 3.10.x of the Linux kernel headers are no longer
	  maintained upstream and are now removed.

config BR2_KERNEL_HEADERS_3_12
	bool "kernel headers version 3.12.x are no longer supported"
	select BR2_LEGACY
	help
	  Version 3.12.x of the Linux kernel headers are no longer
	  maintained upstream and are now removed.

config BR2_BINUTILS_VERSION_2_27_X
	bool "binutils version 2.27 support removed"
	select BR2_LEGACY
	help
	  Support for binutils version 2.27 has been removed. The
	  current default version (2.29 or later) has been selected
	  instead.

config BR2_PACKAGE_EEPROG
	bool "eeprog package removed"
	select BR2_LEGACY
	select BR2_PACKAGE_I2C_TOOLS
	select BR2_PACKAGE_BUSYBOX_SHOW_OTHERS
	help
	  The eeprog program is now provided by the i2c-tools package.

config BR2_PACKAGE_GNUPG2_GPGV2
	bool "gnupg2 gpgv2 option removed"
	select BR2_LEGACY
	select BR2_PACKAGE_GNUPG2_GPGV
	help
	  The gpgv2 executable is now named gpgv. The config option
	  has been renamed accordingly.

config BR2_PACKAGE_IMX_GPU_VIV_APITRACE
	bool "Vivante apitrace tool option removed"
	select BR2_LEGACY
	help
	  The apitrace tool for Vivante is not provided by the
	  imx-gpu-viv package any longer.

config BR2_PACKAGE_IMX_GPU_VIV_G2D
	bool "Vivante G2D libraries from imx-gpu-viv removed"
	select BR2_LEGACY
	select BR2_PACKAGE_IMX_GPU_G2D
	help
	  The G2D libraries are now provided by the imx-gpu-g2d package.

###############################################################################
comment "Legacy options removed in 2017.11"

config BR2_PACKAGE_RFKILL
	bool "rfkill package removed"
	select BR2_LEGACY
	select BR2_PACKAGE_UTIL_LINUX
	select BR2_PACKAGE_UTIL_LINUX_RFKILL
	help
	  The rfkill program is now provided by the util-linux package.

config BR2_PACKAGE_UTIL_LINUX_RESET
	bool "util-linux reset option removed"
	select BR2_LEGACY
	help
	  The util-linux package no longer offers a "reset" command. Use
	  either the reset command provided by BusyBox or select ncurses
	  programs, which will install a symlink from "tset" to reset.

config BR2_PACKAGE_POLICYCOREUTILS_AUDIT2ALLOW
	bool "policycoreutils audit2allow option removed"
	select BR2_LEGACY
	select BR2_PACKAGE_SELINUX_PYTHON
	select BR2_PACKAGE_SELINUX_PYTHON_AUDIT2ALLOW
	help
	  The policycoreutils package no longer offers audit2allow
	  as a option. This package has been moved into the
	  selinux-python package by the SELinux maintainers.

config BR2_PACKAGE_POLICYCOREUTILS_RESTORECOND
	bool "policycoreutils restorecond option removed"
	select BR2_LEGACY
	select BR2_PACKAGE_RESTORECOND
	help
	  The policycoreutils package no longer offers restorecond
	  as a option.  This package has been moved into a separate
	  package maintained by the SELinux maintainers.

config BR2_PACKAGE_SEPOLGEN
	bool "sepolgen package has been removed"
	select BR2_LEGACY
	select BR2_PACKAGE_SELINUX_PYTHON
	select BR2_PACKAGE_SELINUX_PYTHON_SEPOLGEN
	help
	  Sepolgen is no longer a individual package, but instead has
	  been moved into the selinux-python package by the SELinux
	  maintainers.

config BR2_PACKAGE_OPENOBEX_BLUEZ
	bool "openobex bluez option removed"
	select BR2_LEGACY
	select BR2_PACKAGE_BLUEZ_UTILS
	help
	  The OpenOBEX package no longer offers an option to enable or
	  disable BlueZ support. Instead, BlueZ support is always
	  included when the bluez5_utils or bluez_utils package is
	  selected.

config BR2_PACKAGE_OPENOBEX_LIBUSB
	bool "openobex libusb option removed"
	select BR2_LEGACY
	select BR2_PACKAGE_LIBUSB
	help
	  The OpenOBEX package no longer offers an option to enable or
	  disable libusb support. Instead, USB support is always
	  included when the libusb package is selected.

config BR2_PACKAGE_OPENOBEX_APPS
	bool "openobex apps option removed"
	select BR2_LEGACY
	help
	  The OpenOBEX package no longer offers an option to enable or
	  disable apps support.

config BR2_PACKAGE_OPENOBEX_SYSLOG
	bool "openobex syslog option removed"
	select BR2_LEGACY
	help
	  The OpenOBEX package no longer offers an option to enable or
	  disable syslog support.

config BR2_PACKAGE_OPENOBEX_DUMP
	bool "openobex dump option removed"
	select BR2_LEGACY
	help
	  The OpenOBEX package no longer offers an option to enable or
	  disable dump support.

config BR2_PACKAGE_AICCU
	bool "aiccu utility removed"
	select BR2_LEGACY
	help
	  As the SixXS project has ceased its operation on 2017-06-06,
	  the AICCU utility has no use anymore and has been removed.

	  https://www.sixxs.net/sunset/

config BR2_PACKAGE_UTIL_LINUX_LOGIN_UTILS
	bool "util-linux login utilities option removed"
	select BR2_LEGACY
	select BR2_PACKAGE_UTIL_LINUX_LAST
	select BR2_PACKAGE_UTIL_LINUX_LOGIN
	select BR2_PACKAGE_UTIL_LINUX_RUNUSER
	select BR2_PACKAGE_UTIL_LINUX_SU
	select BR2_PACKAGE_UTIL_LINUX_SULOGIN
	help
	  Login utilities (last, login, runuser, su, sulogin) now have
	  their own configuration options in the util-linux menu.

###############################################################################
comment "Legacy options removed in 2017.08"

config BR2_TARGET_GRUB
	bool "grub (aka grub-legacy) has been removed"
	select BR2_LEGACY
	help
	  grub-legacy is no longer maintained, and no longer builds with
	  recent binutils versions.

	  Use grub2 or syslinux instead.

config BR2_PACKAGE_SIMICSFS
	bool "simicsfs support removed"
	select BR2_LEGACY
	help
	  Support for simicsfs kernel driver that provides access to a
	  host computer's local filesystem when the target is
	  executing within a SIMICS simulation has been removed.

	  Simics is now moving away from the simicsfs kernel module,
	  as the kernel module has required too much maintenance
	  work. Users should move to the user mode Simics agent
	  instead.

config BR2_BINUTILS_VERSION_2_26_X
	bool "binutils version 2.26 support removed"
	select BR2_LEGACY
	help
	  Support for binutils version 2.26 has been removed. The
	  current default version (2.28 or later) has been selected
	  instead.

config BR2_XTENSA_OVERLAY_DIR
	string "The BR2_XTENSA_OVERLAY_DIR option has been removed"
	help
	  The BR2_XTENSA_OVERLAY_DIR has been removed in favour of
	  BR2_XTENSA_OVERLAY_FILE. You must now pass the complete
	  path to the overlay file, not to the directory containing
	  it.

config BR2_XTENSA_OVERLAY_DIR_WRAP
	bool
	default y if BR2_XTENSA_OVERLAY_DIR != ""
	select BR2_LEGACY

config BR2_XTENSA_CUSTOM_NAME
	string "The BR2_XTENSA_CUSTOM_NAME option has been removed"
	help
	  The BR2_XTENSA_CUSTOM_NAME option has been removed.

config BR2_XTENSA_CUSTOM_NAME_WRAP
	bool
	default y if BR2_XTENSA_CUSTOM_NAME != ""
	select BR2_LEGACY

config BR2_PACKAGE_HOST_MKE2IMG
	bool "host mke2img has been removed"
	select BR2_LEGACY
	help
	  We now call mkfs directly to generate ext2/3/4 filesystem
	  image, so mke2img is no longer necessary.

config BR2_TARGET_ROOTFS_EXT2_BLOCKS
	int "exact size in blocks has been removed"
	default 0
	help
	  This option has been removed in favor of
	  BR2_TARGET_ROOTFS_EXT2_SIZE. It has been set automatically
	  to the value you had before. Set to 0 here to remove the
	  warning.

config BR2_TARGET_ROOTFS_EXT2_BLOCKS_WRAP
	bool
	default y if BR2_TARGET_ROOTFS_EXT2_BLOCKS != 0 && \
		BR2_TARGET_ROOTFS_EXT2_BLOCKS != 61440 # deprecated default value
	select BR2_LEGACY

# Note: BR2_TARGET_ROOTFS_EXT2_BLOCKS_WRAP still referenced in fs/ext2/Config.in

config BR2_TARGET_ROOTFS_EXT2_EXTRA_INODES
	int "ext2 extra inodes has been removed" if BR2_TARGET_ROOTFS_EXT2_INODES = 0
	default 0
	help
	  Buildroot now uses mkfs.ext2/3/4 to generate ext2/3/4
	  images. It now automatically selects the number of inodes
	  based on the image size. The extra number of inodes can no
	  longer be provided; instead, provide the total number of
	  inodes needed in BR2_TARGET_ROOTFS_EXT2_INODES.

config BR2_TARGET_ROOTFS_EXT2_EXTRA_INODES_WRAP
	bool
	default y if BR2_TARGET_ROOTFS_EXT2_EXTRA_INODES != 0
	select BR2_LEGACY

config BR2_PACKAGE_GST1_PLUGINS_BAD_PLUGIN_CDXAPARSE
	bool "cdxaparse removed"
	select BR2_LEGACY

config BR2_PACKAGE_GST1_PLUGINS_BAD_PLUGIN_DATAURISRC
	bool "dataurisrc moved to gstreamer1"
	select BR2_LEGACY
	help
	  Dataurisrc has moved to gstreamer core and is always built.

config BR2_PACKAGE_GST1_PLUGINS_BAD_PLUGIN_DCCP
	bool "dccp removed"
	select BR2_LEGACY

config BR2_PACKAGE_GST1_PLUGINS_BAD_PLUGIN_HDVPARSE
	bool "hdvparse removed"
	select BR2_LEGACY

config BR2_PACKAGE_GST1_PLUGINS_BAD_PLUGIN_MVE
	bool "mve removed"
	select BR2_LEGACY

config BR2_PACKAGE_GST1_PLUGINS_BAD_PLUGIN_NUVDEMUX
	bool "nuvdemux removed"
	select BR2_LEGACY

config BR2_PACKAGE_GST1_PLUGINS_BAD_PLUGIN_PATCHDETECT
	bool "patchdetect removed"
	select BR2_LEGACY

config BR2_PACKAGE_GST1_PLUGINS_BAD_PLUGIN_SDI
	bool "sdi removed"
	select BR2_LEGACY

config BR2_PACKAGE_GST1_PLUGINS_BAD_PLUGIN_TTA
	bool "tta removed"
	select BR2_LEGACY

config BR2_PACKAGE_GST1_PLUGINS_BAD_PLUGIN_VIDEOMEASURE
	bool "videomeasure removed"
	select BR2_PACKAGE_GST1_PLUGINS_BAD_PLUGIN_IQA
	select BR2_LEGACY
	help
	  videomeasure plugin has been removed and has been replaced by
	  iqa, which has automatically been enabled.

config BR2_PACKAGE_GST1_PLUGINS_BAD_PLUGIN_APEXSINK
	bool "apexsink removed"
	select BR2_LEGACY

config BR2_PACKAGE_GST1_PLUGINS_BAD_PLUGIN_SDL
	bool "sdl removed"
	select BR2_LEGACY

config BR2_PACKAGE_GST1_PLUGINS_UGLY_PLUGIN_MAD
	bool "mad (*.mp3 audio) removed"
	select BR2_LEGACY

config BR2_STRIP_none
	bool "Strip command 'none' has been removed"
	select BR2_LEGACY
	help
	  The strip command choice has been changed into a single
	  boolean option. Please check that the new setting is
	  correct (in the "Build options" sub-menu)

config BR2_PACKAGE_BEECRYPT_CPP
	bool "C++ support removed in beecrypt"
	select BR2_LEGACY
	help
	  Support for C++ depends on icu. The beecrypt package is
	  incompatible with icu 59+.

config BR2_PACKAGE_SPICE_CLIENT
	bool "spice client support removed"
	select BR2_LEGACY
	help
	  Spice client support has been removed upstream. The
	  functionality now lives in the spice-gtk widget and
	  virt-viewer.

config BR2_PACKAGE_SPICE_GUI
	bool "spice gui support removed"
	select BR2_LEGACY
	help
	  Spice gui support has been removed upstream. The
	  functionality now lives in the spice-gtk widget and
	  virt-viewer.

config BR2_PACKAGE_SPICE_TUNNEL
	bool "spice network redirection removed"
	select BR2_LEGACY
	help
	  Spice network redirection, aka tunnelling has been removed
	  upstream.

config BR2_PACKAGE_INPUT_TOOLS
	bool "input-tools removed"
	select BR2_LEGACY
	select BR2_PACKAGE_LINUXCONSOLETOOLS
	help
	  input-tools has been removed, it is replaced by
	  linuxconsoletools, which has automatically been enabled.

config BR2_PACKAGE_INPUT_TOOLS_INPUTATTACH
	bool "inputattach moved to linuxconsoletools"
	select BR2_LEGACY
	select BR2_PACKAGE_LINUXCONSOLETOOLS
	select BR2_PACKAGE_LINUXCONSOLETOOLS_INPUTATTACH
	help
	  input-tools has been removed, inputattach is now part
	  of linuxconsoletools, which has automatically been
	  enabled.

config BR2_PACKAGE_INPUT_TOOLS_JSCAL
	bool "jscal moved to linuxconsoletools"
	select BR2_LEGACY
	select BR2_PACKAGE_LINUXCONSOLETOOLS
	select BR2_PACKAGE_LINUXCONSOLETOOLS_JOYSTICK
	help
	  input-tools has been removed, jscal is now part
	  of linuxconsoletools, which has automatically been
	  enabled.

config BR2_PACKAGE_INPUT_TOOLS_JSTEST
	bool "jstest moved to linuxconsoletools"
	select BR2_LEGACY
	select BR2_PACKAGE_LINUXCONSOLETOOLS
	select BR2_PACKAGE_LINUXCONSOLETOOLS_JOYSTICK
	help
	  input-tools has been removed, jstest is now part
	  of linuxconsoletools, which has automatically been
	  enabled.

config BR2_TOOLCHAIN_EXTERNAL_CODESOURCERY_SH
	bool "SH Sourcery toolchain has been removed"
	select BR2_LEGACY
	help
	  The Sourcery CodeBench toolchain for the sh architecture has
	  been removed, since it uses glibc older than 2.17 that
	  requires -lrt to link executables using clock_* system calls.
	  This makes this toolchain difficult to maintain over time.

config BR2_TOOLCHAIN_EXTERNAL_CODESOURCERY_X86
	bool "x86 Sourcery toolchain has been removed"
	select BR2_LEGACY
	help
	  The Sourcery CodeBench toolchain for the x86 architecture has
	  been removed, since it uses glibc older than 2.17 that
	  requires -lrt to link executables using clock_* system calls.
	  This makes this toolchain difficult to maintain over time.

config BR2_GCC_VERSION_4_8_X
	bool "gcc 4.8.x support removed"
	select BR2_LEGACY
	help
	  Support for gcc version 4.8.x has been removed. The current
	  default version (5.x or later) has been selected instead.

###############################################################################
comment "Legacy options removed in 2017.05"

config BR2_PACKAGE_SUNXI_MALI_R2P4
	bool "sunxi-mali r2p4 removed"
	select BR2_LEGACY
	help
	  sunxi-mali libMali for r2p4 Mali kernel module has been
	  removed since the libump package only provides libUMP.so.3.
	  libMali for r2p4 Mali kernel module requires libUMP.so.2.

config BR2_PACKAGE_NODEJS_MODULES_COFFEESCRIPT
	bool "CoffeeScript option has been removed"
	select BR2_LEGACY
	help
	  The option to enable NodeJS CoffeeScript has been removed.
	  To continue using it, add "coffee-script" to
	  BR2_PACKAGE_NODEJS_MODULES_ADDITIONAL.

config BR2_PACKAGE_NODEJS_MODULES_EXPRESS
	bool "Express web application framework option has been removed"
	select BR2_LEGACY
	help
	  The option to enable the NodeJS Express web application
	  framework has been removed. To continue using it, add
	  "express" to BR2_PACKAGE_NODEJS_MODULES_ADDITIONAL.

config BR2_PACKAGE_BLUEZ5_UTILS_GATTTOOL
	bool "bluez5_utils gatttool install option removed"
	select BR2_PACKAGE_BLUEZ5_UTILS_DEPRECATED
	help
	  The option to install gatttool specifically has been removed.
	  Since version 5.44 gatttool is in the list of deprecated
	  tools. The option to build and install deprecated tools has
	  been automatically enabled.

config BR2_PACKAGE_OPENOCD_FT2XXX
	bool "openocd ft2232 support has been removed"
	select BR2_PACKAGE_OPENOCD_FTDI
	select BR2_LEGACY
	help
	  FT2232 support in OpenOCD has been removed, it's replaced by
	  FDTI support, which has automatically been enabled.

config BR2_PACKAGE_KODI_RTMPDUMP
	bool "kodi rtmp has been removed"
	select BR2_LEGACY
	select BR2_PACKAGE_KODI_INPUTSTREAM_RTMP
	help
	  Internal rtmp support was removed from Kodi.

config BR2_PACKAGE_KODI_VISUALISATION_FOUNTAIN
	bool "kodi-visualisation-fountain has been removed"
	select BR2_LEGACY
	help
	  According to upstream 'the visualization is not currently
	  in a working shape.'

config BR2_PACKAGE_PORTMAP
	bool "portmap has been removed"
	select BR2_LEGACY
	select BR2_PACKAGE_RPCBIND
	help
	  The portmap upstream tarball is removed, no releases since
	  ten years and latest change in upstream git in 2014.
	  You should better use rpcbind as a RPC portmapper.

config BR2_BINUTILS_VERSION_2_25_X
	bool "binutils version 2.25 support removed"
	select BR2_LEGACY
	help
	  Support for binutils version 2.25 has been removed. The
	  current default version (2.27 or later) has been selected
	  instead.

config BR2_TOOLCHAIN_BUILDROOT_INET_RPC
	bool "uclibc RPC support has been removed"
	select BR2_LEGACY
	help
	  uClibc-ng removed internal RPC implementation in 1.0.23. You
	  should use libtirpc instead.

config BR2_TARGET_ROOTFS_EXT2_EXTRA_BLOCKS
	int "extra size in blocks has been removed"
	default 0
	help
	  Since the support for auto calculation of the filesystem size
	  has been removed, this option is now useless and must be 0.
	  You may want to check that BR2_TARGET_ROOTFS_EXT2_BLOCKS
	  matchs your needs.

config BR2_TARGET_ROOTFS_EXT2_EXTRA_BLOCKS_WRAP
	bool
	default y if BR2_TARGET_ROOTFS_EXT2_EXTRA_BLOCKS != 0
	select BR2_LEGACY

config BR2_PACKAGE_SYSTEMD_KDBUS
	bool "systemd-kdbus has been removed"
	select BR2_LEGACY
	help
	  --enable/disable-kdbus configure option has been removed since
	  systemd-231.

config BR2_PACKAGE_POLARSSL
	bool "polarssl has been removed"
	select BR2_LEGACY
	help
	  The polarssl crypto library has been removed since the 1.2.x
	  release branch is no longer maintained. Newer upstream
	  branches/releases (mbedtls) have API changes so they're not
	  drop-in replacements.

config BR2_NBD_CLIENT
	bool "nbd client option was renamed"
	select BR2_LEGACY
	select BR2_PACKAGE_NBD_CLIENT
	help
	  The nbd client option has been renamed to
	  BR2_PACKAGE_NBD_CLIENT.

config BR2_NBD_SERVER
	bool "nbd server option was renamed"
	select BR2_LEGACY
	select BR2_PACKAGE_NBD_SERVER
	help
	  The nbd server option has been renamed to
	  BR2_PACKAGE_NBD_SERVER.

config BR2_PACKAGE_GMOCK
	bool "gmock merged into gtest package"
	select BR2_LEGACY
	select BR2_PACKAGE_GTEST
	select BR2_PACKAGE_GTEST_GMOCK
	help
	  GMock is now a suboption of the GTest package.

config BR2_KERNEL_HEADERS_4_8
	bool "kernel headers version 4.8.x are no longer supported"
	select BR2_LEGACY
	help
	  Version 4.8.x of the Linux kernel headers are no longer
	  maintained upstream and are now removed.

config BR2_KERNEL_HEADERS_3_18
	bool "kernel headers version 3.18.x are no longer supported"
	select BR2_LEGACY
	help
	  Version 3.18.x of the Linux kernel headers are no longer
	  maintained upstream and are now removed.

config BR2_GLIBC_VERSION_2_22
	bool "glibc 2.22 removed"
	select BR2_LEGACY
	help
	  Support for glibc version 2.22 has been removed. The current
	  default version has been selected instead.

###############################################################################
comment "Legacy options removed in 2017.02"

config BR2_PACKAGE_PERL_DB_FILE
	bool "perl-db-file removed"
	select BR2_LEGACY
	select BR2_PACKAGE_BERKELEYDB
	select BR2_PACKAGE_PERL
	help
	  DB_File can be built as a core Perl module, so the separate
	  perl-db-file package has been removed.

config BR2_KERNEL_HEADERS_4_7
	bool "kernel headers version 4.7.x are no longer supported"
	select BR2_LEGACY
	help
	  Version 4.7.x of the Linux kernel headers are no longer
	  maintained upstream and are now removed.

config BR2_KERNEL_HEADERS_4_6
	bool "kernel headers version 4.6.x are no longer supported"
	select BR2_LEGACY
	help
	  Version 4.6.x of the Linux kernel headers are no longer
	  maintained upstream and are now removed.

config BR2_KERNEL_HEADERS_4_5
	bool "kernel headers version 4.5.x are no longer supported"
	select BR2_LEGACY
	help
	  Version 4.5.x of the Linux kernel headers are no longer
	   maintained upstream and are now removed.

config BR2_KERNEL_HEADERS_3_14
	bool "kernel headers version 3.14.x are no longer supported"
	select BR2_LEGACY
	  help
	  Version 3.14.x of the Linux kernel headers are no longer
	  maintained upstream and are now removed.

config BR2_TOOLCHAIN_EXTERNAL_MUSL_CROSS
	bool "musl-cross 1.1.12 toolchain removed"
	select BR2_LEGACY
	help
	  The support for the prebuilt toolchain based on the Musl C
	  library provided by the musl-cross project has been removed.
	  Upstream doesn't provide any prebuilt toolchain anymore, use
	  the Buildroot toolchain instead.

config BR2_UCLIBC_INSTALL_TEST_SUITE
	bool "uClibc tests now in uclibc-ng-test"
	select BR2_LEGACY
	select BR2_PACKAGE_UCLIBC_NG_TEST
	help
	  The test suite of the uClibc C library has been moved into a
	  separate package, uclibc-ng-test.

config BR2_TOOLCHAIN_EXTERNAL_BLACKFIN_UCLINUX
	bool "Blackfin.uclinux.org 2014R1 toolchain removed"
	select BR2_LEGACY
	help
	  The ADI Blackfin toolchain has many bugs which are fixed in
	  more recent gcc and uClibc-ng releases. Use the Buildroot
	  toolchain instead.

config BR2_PACKAGE_MAKEDEVS
	bool "makedevs removed"
	select BR2_LEGACY
	help
	  The makedevs tool is part of busybox. The Buildroot fork
	  should not be used outside of the Buildroot infrastructure.

config BR2_TOOLCHAIN_EXTERNAL_ARAGO_ARMV7A
	bool "Arago ARMv7 2011.09 removed"
	select BR2_LEGACY
	help
	  The Arago toolchains are every old and not updated anymore.

config BR2_TOOLCHAIN_EXTERNAL_ARAGO_ARMV5TE
	bool "Arago ARMv5 2011.09 removed"
	select BR2_LEGACY
	help
	  The Arago toolchains are every old and not updated anymore.

config BR2_PACKAGE_SNOWBALL_HDMISERVICE
	bool "snowball-hdmiservice removed"
	select BR2_LEGACY
	help
	  We no longer have support for the Snowball platform in
	  Buildroot, so this package was no longer useful.

config BR2_PACKAGE_SNOWBALL_INIT
	bool "snowball-init removed"
	select BR2_LEGACY
	help
	  We no longer have support for the Snowball platform in
	  Buildroot, so this package was no longer useful.

config BR2_GDB_VERSION_7_9
	bool "gdb 7.9 has been removed"
	select BR2_LEGACY
	help
	  The 7.9 version of gdb has been removed. Use a newer version
	  instead.

###############################################################################
comment "Legacy options removed in 2016.11"

config BR2_PACKAGE_PHP_SAPI_CLI_CGI
	bool "PHP CGI and CLI options are now separate"
	select BR2_PACKAGE_PHP_SAPI_CLI
	select BR2_PACKAGE_PHP_SAPI_CGI
	select BR2_LEGACY
	help
	  The PHP Interface options have been split up into a
	  separate option for each interface.

config BR2_PACKAGE_PHP_SAPI_CLI_FPM
	bool "PHP CLI and FPM options are now separate"
	select BR2_PACKAGE_PHP_SAPI_CLI
	select BR2_PACKAGE_PHP_SAPI_FPM
	select BR2_LEGACY
	help
	  The PHP Interface options have been split up into a
	  separate option for each interface.

config BR2_PACKAGE_WVSTREAMS
	bool "wvstreams removed"
	select BR2_LEGACY
	help
	  wvstreams is not maintained anymore since about 2009. It also
	  doesn't build anymore with recent compilers (GCC 5+).

config BR2_PACKAGE_WVDIAL
	bool "wvdial removed"
	select BR2_LEGACY
	help
	  wvdial is not maintained anymore since about 2009. It also
	  doesn't build anymore with recent compilers (GCC 5+).

config BR2_PACKAGE_WEBKITGTK24
	bool "webkitgtk 2.4.x removed"
	select BR2_LEGACY
	help
	  This legacy package only existed because some other packages
	  depended on that specific version of webkitgtk. However, the
	  other packages have been fixed. webkitgtk 2.4 is full of
	  security issues so it needs to be removed.

config BR2_PACKAGE_TORSMO
	bool "torsmo removed"
	select BR2_LEGACY
	help
	  torsmo has been unmaintained for a long time, and nobody
	  seems to be interested in it.

config BR2_PACKAGE_SSTRIP
	bool "sstrip removed"
	select BR2_LEGACY
	help
	  sstrip is unmaintained and potentially harmful. It doesn't
	  save so much compared to normal binutils strip, and there is
	  a big risk of binaries that don't work. Use normal strip
	  instead.

config BR2_KERNEL_HEADERS_4_3
	bool "kernel headers version 4.3.x are no longer supported"
	select BR2_LEGACY
	help
	  Version 4.3.x of the Linux kernel headers are no longer
	  maintained upstream and are now removed.

config BR2_KERNEL_HEADERS_4_2
	bool "kernel headers version 4.2.x are no longer supported"
	select BR2_LEGACY
	help
	  Version 4.2.x of the Linux kernel headers are no longer
	  maintained upstream and are now removed.

config BR2_PACKAGE_KODI_ADDON_XVDR
	bool "kodi-addon-xvdr removed"
	select BR2_LEGACY
	help
	  According to the github project page:
	  https://github.com/pipelka/xbmc-addon-xvdr
	  this package is discontinued.

config BR2_PACKAGE_IPKG
	bool "ipkg removed"
	select BR2_LEGACY
	help
	  ipkg dates back to the early 2000s when Compaq started the
	  handhelds.org project and it hasn't seen development since
	  2006. Use opkg as a replacement.

config BR2_GCC_VERSION_4_7_X
	bool "gcc 4.7.x support removed"
	select BR2_LEGACY
	help
	  Support for gcc version 4.7.x has been removed. The current
	  default version (4.9.x or later) has been selected instead.

config BR2_BINUTILS_VERSION_2_24_X
	bool "binutils version 2.24 support removed"
	select BR2_LEGACY
	help
	  Support for binutils version 2.24 has been removed. The
	  current default version (2.26 or later) has been selected
	  instead.

config BR2_PACKAGE_WESTON_RPI
	bool "Weston propietary RPI support is gone"
	select BR2_LEGACY
	help
	  Upstream decided the propietary (rpi-userland) weston composer
	  support wasn't worth the effort so it was removed. Switch to
	  the open VC4 support.

config BR2_LINUX_KERNEL_TOOL_CPUPOWER
	bool "linux-tool cpupower"
	depends on BR2_LINUX_KERNEL
	select BR2_LEGACY
	select BR2_PACKAGE_LINUX_TOOLS_CPUPOWER
	help
	  Linux tool cpupower option was renamed.

config BR2_LINUX_KERNEL_TOOL_PERF
	bool "linux-tool perf"
	depends on BR2_LINUX_KERNEL
	select BR2_LEGACY
	select BR2_PACKAGE_LINUX_TOOLS_PERF
	help
	  Linux tool perf option was renamed.

config BR2_LINUX_KERNEL_TOOL_SELFTESTS
	bool "linux-tool selftests"
	depends on BR2_LINUX_KERNEL
	select BR2_LEGACY
	select BR2_PACKAGE_LINUX_TOOLS_SELFTESTS
	help
	  Linux tool selftests option was renamed.

config BR2_GCC_VERSION_4_8_ARC
	bool "gcc arc option renamed"
	select BR2_LEGACY
	help
	  The option that selects the gcc version for the ARC
	  architecture has been renamed to BR2_GCC_VERSION_ARC.
# Note: BR2_GCC_VERSION_4_8_ARC is still referenced from
# package/gcc/Config.in.host

config BR2_KERNEL_HEADERS_4_0
	bool "kernel headers version 4.0.x are no longer supported"
	select BR2_LEGACY
	help
	  Version 4.0.x of the Linux kernel headers have been deprecated
	  for more than four buildroot releases and are now removed.

config BR2_KERNEL_HEADERS_3_19
	bool "kernel headers version 3.19.x are no longer supported"
	select BR2_LEGACY
	help
	  Version 3.19.x of the Linux kernel headers have been
	  deprecated for more than four buildroot releases and are now
	  removed.

config BR2_PACKAGE_LIBEVAS_GENERIC_LOADERS
	bool "libevas-generic-loaders package removed"
	select BR2_LEGACY
	select BR2_PACKAGE_EFL
	help
	  With EFL 1.18, libevas-generic-loaders is now provided by the
	  efl package.

config BR2_PACKAGE_ELEMENTARY
	bool "elementary package removed"
	select BR2_LEGACY
	select BR2_PACKAGE_EFL
	help
	  With EFL 1.18, elementary is now provided by the efl package.

config BR2_LINUX_KERNEL_CUSTOM_LOCAL
	bool "Linux kernel local directory option removed"
	select BR2_LEGACY
	help
	  The option to select a local directory as the source of the
	  Linux kernel has been removed. It hurts reproducibility of
	  builds.

	  In case you were using this option during development of your
	  Linux kernel, use the override mechanism instead.

###############################################################################
comment "Legacy options removed in 2016.08"

config BR2_PACKAGE_EFL_JP2K
	bool "libevas jp2k loader has been removed"
	select BR2_LEGACY
	help
	  JP2K support in EFL requires openjpeg 1.x (libopenjpeg1.pc)
	  while Buildroot only packages openjpeg 2.x. Therefore, the
	  JP2K loader has been removed from EFL.

config BR2_PACKAGE_SYSTEMD_COMPAT
	bool "systemd compatibility libraries have been removed"
	select BR2_LEGACY
	help
	  The systemd option to enable the compatibility libraries has
	  been removed. Theses libraries have been useless since a few
	  version, and have been fully dropped from the source since
	  v230.

config BR2_PACKAGE_GST1_PLUGINS_BAD_PLUGIN_LIVEADDER
	bool "gst1-plugins-bad liveadder plugin removed"
	select BR2_LEGACY
	select BR2_PACKAGE_GST1_PLUGINS_BAD_PLUGIN_AUDIOMIXER
	help
	  The functionality of the liveadder plugin of the
	  gst1-plugins-bad package has been merged into audiomixer.

config BR2_PACKAGE_LIBFSLVPUWRAP
	bool "libfslvpuwrap has been renamed to imx-vpuwrap"
	select BR2_LEGACY
	select BR2_PACKAGE_IMX_VPUWRAP
	help
	  The libfslvpuwrap has been renamed to match the renamed
	  package.

config BR2_PACKAGE_LIBFSLPARSER
	bool "libfslparser has been renamed to imx-parser"
	select BR2_LEGACY
	select BR2_PACKAGE_IMX_PARSER
	help
	  The libfslparser has been renamed to match the renamed
	  package.

config BR2_PACKAGE_LIBFSLCODEC
	bool "libfslcodec has been renamed to imx-codec"
	select BR2_LEGACY
	select BR2_PACKAGE_IMX_CODEC
	help
	  The libfslcodec has been renamed to match the renamed package.

config BR2_PACKAGE_UBOOT_TOOLS_MKIMAGE_FIT_SIGNATURE_SUPPORT
	bool "FIT support in uboot-tools has been refactored"
	select BR2_LEGACY
	select BR2_PACKAGE_DTC
	select BR2_PACKAGE_DTC_PROGRAMS
	select BR2_PACKAGE_UBOOT_TOOLS_FIT_SUPPORT
	select BR2_PACKAGE_UBOOT_TOOLS_FIT_SIGNATURE_SUPPORT
	select BR2_PACKAGE_UBOOT_TOOLS_MKIMAGE
	help
	  This option has been removed in favor of a more fine-grained
	  configuration, which is recommended. Selecting this option
	  enables FIT and FIT signature support for the target packages.
	  It will also select the dtc and openssl packages.

config BR2_PTHREADS_OLD
	bool "linuxthreads (stable/old)"
	select BR2_LEGACY
	help
	  Linuxthreads have been reworked, BR2_PTHREADS_OLD is now
	  BR2_PTHREADS and the old BR2_PTHREADS - LT.new got removed.

config BR2_BINUTILS_VERSION_2_23_X
	bool "binutils 2.23 removed"
	select BR2_LEGACY
	help
	  Binutils 2.23 has been removed, using a newer version is
	  recommended.

config BR2_TOOLCHAIN_BUILDROOT_EGLIBC
	bool "eglibc support has been removed"
	select BR2_LEGACY
	help
	  The eglibc project no longer exists, as it has been merged
	  back into the glibc project. Therefore, support for eglibc
	  has been removed, and glibc should be used instead.

config BR2_GDB_VERSION_7_8
	bool "gdb 7.8 has been removed"
	select BR2_LEGACY
	help
	  The 7.8 version of gdb has been removed. Use a newer version
	  instead.

###############################################################################
comment "Legacy options removed in 2016.05"

config BR2_PACKAGE_OPENVPN_CRYPTO_POLARSSL
	bool "openvpn polarssl crypto backend removed"
	select BR2_LEGACY
	help
	  The OpenVPN polarssl crypto backend option has been removed.
	  Version from 2.3.10 onwards need polarssl >= 1.3.8 but aren't
	  compatible with mbedtls (polarssl) series 2.x which is the
	  version provided in buildroot. And both can't coexist.
	  It now uses OpenSSL as the only option.

config BR2_PACKAGE_NGINX_HTTP_SPDY_MODULE
	bool "nginx http spdy module removed"
	select BR2_LEGACY
	select BR2_PACKAGE_NGINX_HTTP_V2_MODULE
	help
	  The ngx_http_spdy_module has been superseded by the
	  ngx_http_v2_module since nginx v1.9.5.  The
	  ngx_http_v2_module modules has been automatically selected
	  in your configuration.

config BR2_PACKAGE_GST1_PLUGINS_BAD_PLUGIN_RTP
	bool "gst1-plugins-bad rtp plugin moved to good"
	select BR2_LEGACY
	help
	  The rtp plugin has been moved from gst1-plugins-base to
	  gst1-plugins-good.

config BR2_PACKAGE_GST1_PLUGINS_BAD_PLUGIN_MPG123
	bool "gst1-plugins-bad mpg123 plugin moved to ugly"
	select BR2_LEGACY
	help
	  The mpg123 plugin has been moved from gst1-plugins-bad to
	  gst1-plugins-ugly.

config BR2_TOOLCHAIN_EXTERNAL_CODESOURCERY_POWERPC
	bool "PowerPC Sourcery toolchain has been removed"
	select BR2_LEGACY
	help
	  The Sourcery CodeBench toolchain for the PowerPC
	  architecture has been removed, as it was very old, not
	  maintained, and causing numerous build failures with modern
	  userspace packages.

config BR2_TOOLCHAIN_EXTERNAL_CODESOURCERY_POWERPC_E500V2
	bool "PowerPC Sourcery E500v2 toolchain has been removed"
	select BR2_LEGACY
	help
	  The Sourcery CodeBench toolchain for the PowerPC E500v2
	  architecture has been removed, as it was very old, not
	  maintained, and causing numerous build failures with modern
	  userspace packages.

config BR2_x86_i386
	bool "x86 i386 support removed"
	select BR2_LEGACY
	help
	  The support for the i386 processors of the x86 architecture
	  has been removed.

config BR2_PACKAGE_QT5QUICK1
	bool "qt5quick1 package removed"
	select BR2_LEGACY
	help
	  The qt5quick1 package has been removed, since it was removed
	  from upstream starting from Qt 5.6.

config BR2_TARGET_UBOOT_CUSTOM_PATCH_DIR
	string "uboot custom patch dir has been removed"
	help
	  The uboot custom patch directory option has been removed. Use
	  the improved BR2_TARGET_UBOOT_PATCH option instead.

config BR2_TARGET_UBOOT_CUSTOM_PATCH_DIR_WRAP
	bool
	default y if BR2_TARGET_UBOOT_CUSTOM_PATCH_DIR != ""
	select BR2_LEGACY

# Note: BR2_TARGET_UBOOT_CUSTOM_PATCH_DIR is still referenced from
# boot/uboot/Config.in

config BR2_PACKAGE_XDRIVER_XF86_INPUT_VOID
	bool "xf86-input-void removed"
	select BR2_LEGACY
	help
	  The xf86-input-void package has been removed, there's no need
	  for it in any modern (post-2007) xorg server.

config BR2_KERNEL_HEADERS_3_17
	bool "kernel headers version 3.17.x are no longer supported"
	select BR2_LEGACY
	help
	  Version 3.17.x of the Linux kernel headers have been
	  deprecated for more than four buildroot releases and are now
	  removed.

config BR2_GDB_VERSION_7_7
	bool "gdb 7.7 has been removed"
	select BR2_LEGACY
	help
	  The 7.7 version of gdb has been removed. Use a newer version
	  instead.

config BR2_PACKAGE_FOOMATIC_FILTERS
	bool "foomatic-filters"
	select BR2_LEGACY
	help
	  The foomatic-filters package was removed.

config BR2_PACKAGE_SAMBA
	bool "samba"
	select BR2_LEGACY
	help
	  The samba package was removed in favour of samba4 since the
	  3.x series isn't supported by upstream any longer.

config BR2_PACKAGE_KODI_WAVPACK
	bool "wavpack"
	select BR2_LEGACY
	help
	  wavpack support was removed in favour of ffmpeg:
	  https://github.com/xbmc/xbmc/commit/7916902c9e6f7a523265594f3ad7f921f93f1cd4

config BR2_PACKAGE_KODI_RSXS
	bool "rsxs support in Kodi was moved to an addon"
	select BR2_LEGACY
	select BR2_PACKAGE_KODI_SCREENSAVER_RSXS
	help
	  rsxs support in Kodi was moved to an addon

config BR2_PACKAGE_KODI_GOOM
	bool "Goom support in Kodi was moved to an addon"
	select BR2_LEGACY
	select BR2_PACKAGE_KODI_VISUALISATION_GOOM
	help
	  Goom support in Kodi was moved to an addon

config BR2_PACKAGE_SYSTEMD_ALL_EXTRAS
	bool "systemd all extras option has been removed"
	select BR2_LEGACY
	select BR2_PACKAGE_XZ
	select BR2_PACKAGE_LIBGCRYPT
	help
	  The systemd option to enable "all extras" has been
	  removed. To get the same features, the libgcrypt and xz
	  package should now be enabled.

config BR2_GCC_VERSION_4_5_X
	bool "gcc 4.5.x has been removed"
	select BR2_LEGACY
	help
	  The 4.5.x version of gcc has been removed. Use a newer
	  version instead.

config BR2_PACKAGE_SQLITE_READLINE
	bool "sqlite command-line editing support was updated"
	select BR2_PACKAGE_NCURSES
	select BR2_PACKAGE_READLINE
	select BR2_LEGACY
	help
	  This option was removed in favour of the sqlite package
	  deciding itself depending on the enabled packages whether
	  command-line editing should be enabled, it also also takes
	  libedit into account.

###############################################################################
comment "Legacy options removed in 2016.02"

config BR2_PACKAGE_DOVECOT_BZIP2
	bool "bzip2 support option has been removed"
	select BR2_LEGACY
	select BR2_PACKAGE_BZIP2
	help
	  Bzip2 support is built if the bzip2 package is selected.

config BR2_PACKAGE_DOVECOT_ZLIB
	bool "zlib support option has been removed"
	select BR2_LEGACY
	select BR2_PACKAGE_ZLIB
	help
	  Zlib support is built if the zlib package is selected.

config BR2_PACKAGE_E2FSPROGS_FINDFS
	bool "e2fsprogs findfs option has been removed"
	select BR2_LEGACY
	help
	  This option attempted to enable findfs capabilities from
	  e2fsprogs but has not worked since July 2015 (due to
	  packaging changes). One can use BusyBox's findfs support or
	  enable the BR2_PACKAGE_UTIL_LINUX_BINARIES option.

config BR2_PACKAGE_OPENPOWERLINK_DEBUG_LEVEL
	bool "openpowerlink debug option has been removed"
	select BR2_LEGACY
	help
	  This option depends on BR2_ENABLE_DEBUG which should not be
	  used by packages anymore.

config BR2_PACKAGE_OPENPOWERLINK_KERNEL_MODULE
	bool "openpowerlink package has been updated"
	select BR2_LEGACY
	help
	  openpowerlink kernel modules are built if the
	  kernel stack library is selected.
# Note: BR2_PACKAGE_OPENPOWERLINK_KERNEL_MODULE is still referenced from
# package/openpowerlink/Config.in

config BR2_PACKAGE_OPENPOWERLINK_LIBPCAP
	bool "openpowerlink package has been updated"
	select BR2_LEGACY
	help
	  The user space support has been split in two part:
	  - a monolithic user space library
	  - a user space daemon driver
# Note: BR2_PACKAGE_OPENPOWERLINK_LIBPCAP is still referenced from
# package/openpowerlink/Config.in

config BR2_LINUX_KERNEL_SAME_AS_HEADERS
	bool "using the linux headers version for the kernel has been removed"
	select BR2_LEGACY
	help
	  The option to use the version of the kernel headers for the
	  kernel to build has been removed.

	  There is now the converse, better-suited and more versatile
	  option to use the kernel version for the linux headers.

config BR2_PACKAGE_CUPS_PDFTOPS
	bool "Pdftops support has been removed from Cups"
	select BR2_PACKAGE_CUPS_FILTERS
	select BR2_LEGACY
	help
	  Pdftops support has been removed from the cups package
	  It is now part of the cups-filters package.

config BR2_KERNEL_HEADERS_3_16
	bool "kernel headers version 3.16.x are no longer supported"
	select BR2_LEGACY
	help
	  Version 3.16.x of the Linux kernel headers have been
	  deprecated for more than four buildroot releases and are now
	  removed.

config BR2_PACKAGE_PYTHON_PYXML
	bool "python-pyxml package has been removed"
	select BR2_LEGACY
	help
	  PyXML is obsolete and its functionality is covered either via
	  native Python XML support or python-lxml package.

# BR2_ENABLE_SSP is still referenced in Config.in (default in choice)
config BR2_ENABLE_SSP
	bool "Stack Smashing protection now has different levels"
	help
	  The protection offered by SSP can now be selected from
	  different protection levels. Be sure to review the SSP level
	  in the build options menu.

config BR2_PACKAGE_DIRECTFB_CLE266
	bool "cle266 driver for directfb removed"
	select BR2_LEGACY
	help
	  The cle266 directfb driver support has been removed.
	  It doesn't build in the latest version and it's unlikely
	  anyone has any use for it.

config BR2_PACKAGE_DIRECTFB_UNICHROME
	bool "unichrome driver for directfb removed"
	select BR2_LEGACY
	help
	  The unichrome directfb driver support has been removed.
	  It doesn't build in the latest version and it's unlikely
	  anyone has any use for it.

config BR2_PACKAGE_LIBELEMENTARY
	bool "libelementary has been renamed to elementary"
	select BR2_LEGACY
	select BR2_PACKAGE_ELEMENTARY
	help
	  The libelementary package has been renamed to match the
	  upstream name.

config BR2_PACKAGE_LIBEINA
	bool "libeina package has been removed"
	select BR2_LEGACY
	select BR2_PACKAGE_EFL
	help
	  With EFL 1.15, libeina is now provided by the efl package.

config BR2_PACKAGE_LIBEET
	bool "libeet package has been removed"
	select BR2_LEGACY
	select BR2_PACKAGE_EFL
	help
	  With EFL 1.15, libeet is now provided by the efl package.

config BR2_PACKAGE_LIBEVAS
	bool "libevas package has been removed"
	select BR2_LEGACY
	select BR2_PACKAGE_EFL
	help
	  With EFL 1.15, libevas is now provided by the efl package.

config BR2_PACKAGE_LIBECORE
	bool "libecore package has been removed"
	select BR2_LEGACY
	select BR2_PACKAGE_EFL
	help
	  With EFL 1.15, libecore is now provided by the efl package.

config BR2_PACKAGE_LIBEDBUS
	bool "libedbus package has been removed"
	select BR2_LEGACY
	select BR2_PACKAGE_EFL
	help
	  With EFL 1.15, libedbus is now provided by the efl package.

config BR2_PACKAGE_LIBEFREET
	bool "libefreet package has been removed"
	select BR2_LEGACY
	select BR2_PACKAGE_EFL
	help
	  With EFL 1.15, libefreet is now provided by the efl package.

config BR2_PACKAGE_LIBEIO
	bool "libeio package has been removed"
	select BR2_LEGACY
	select BR2_PACKAGE_EFL
	help
	  With EFL 1.15, libeio is now provided by the efl package.

config BR2_PACKAGE_LIBEMBRYO
	bool "libembryo package has been removed"
	select BR2_LEGACY
	select BR2_PACKAGE_EFL
	help
	  With EFL 1.15, libembryo is now provided by the efl package.

config BR2_PACKAGE_LIBEDJE
	bool "libedje package has been removed"
	select BR2_LEGACY
	select BR2_PACKAGE_EFL
	help
	  With EFL 1.15, libedje is now provided by the efl package.

config BR2_PACKAGE_LIBETHUMB
	bool "libethumb package has been removed"
	select BR2_LEGACY
	select BR2_PACKAGE_EFL
	help
	  With EFL 1.15, libethumb is now provided by the efl package.

config BR2_PACKAGE_INFOZIP
	bool "infozip option has been renamed to zip"
	select BR2_LEGACY
	select BR2_PACKAGE_ZIP
	help
	  Info-Zip's Zip package has been renamed from infozip to zip,
	  to avoid ambiguities with Info-Zip's UnZip which has been
	  added in the unzip package.

config BR2_BR2_PACKAGE_NODEJS_0_10_X
	bool "nodejs 0.10.x option removed"
	select BR2_LEGACY
	select BR2_PACKAGE_NODEJS
	help
	  nodejs 0.10.x option has been removed.  0.10.x is now
	  automatically chosen for ARMv5 architectures only and the
	  latest nodejs for all other supported architectures. The
	  correct nodejs version has been automatically selected in your
	  configuration.

config BR2_BR2_PACKAGE_NODEJS_0_12_X
	bool "nodejs version 0.12.x has been removed"
	select BR2_LEGACY
	select BR2_PACKAGE_NODEJS
	help
	  nodejs version 0.12.x has been removed.  As an alternative,
	  the latest nodejs version has been automatically selected in
	  your configuration.

config BR2_BR2_PACKAGE_NODEJS_4_X
	bool "nodejs version 4.x has been removed"
	select BR2_LEGACY
	select BR2_PACKAGE_NODEJS
	help
	  nodejs version 4.x has been removed.  As an alternative,
	  the latest nodejs version has been automatically selected in
	  your configuration.

###############################################################################
comment "Legacy options removed in 2015.11"

config BR2_PACKAGE_GST1_PLUGINS_BAD_PLUGIN_REAL
	bool "gst1-plugins-bad real plugin has been removed"
	select BR2_LEGACY
	help
	  The real plugin from GStreamer 1 bad plugins has been
	  removed.

config BR2_PACKAGE_MEDIA_CTL
	bool "media-ctl package has been removed"
	select BR2_LEGACY
	select BR2_PACKAGE_LIBV4L
	select BR2_PACKAGE_LIBV4L_UTILS
	help
	  media-ctl source and developement have been moved to v4l-utils
	  since June 2014. For an up-to-date media-ctl version select
	  BR2_PACKAGE_LIBV4L and BR2_PACKAGE_LIBV4L_UTILS.

config BR2_PACKAGE_SCHIFRA
	bool "schifra package has been removed"
	select BR2_LEGACY
	help
	  Schifra package has been maked broken since 2014.11 release
	  and haven't been fixed since then.

config BR2_PACKAGE_ZXING
	bool "zxing option has been renamed"
	select BR2_LEGACY
	select BR2_PACKAGE_ZXING_CPP
	help
	  ZXing no longer provides the cpp bindings, it has been renamed
	  to BR2_PACKAGE_ZXING_CPP which uses a new upstream.

# Since FreeRDP has new dependencies, protect this legacy to avoid the
# infamous "unmet direct dependencies" kconfig error.
config BR2_PACKAGE_FREERDP_CLIENT
	bool "freerdp client option renamed"
	depends on BR2_PACKAGE_FREERDP
	select BR2_LEGACY
	select BR2_PACKAGE_FREERDP_CLIENT_X11

config BR2_PACKAGE_BLACKBOX
	bool "blackbox package has been removed"
	select BR2_LEGACY
	help
	  Upstream is dead and the package has been deprecated for
	  some time. There are other alternative maintained WMs.

config BR2_KERNEL_HEADERS_3_0
	bool "kernel headers version 3.0.x are no longer supported"
	select BR2_LEGACY
	help
	  Version 3.0.x of the Linux kernel headers have been deprecated
	  for more than four buildroot releases and are now removed.

config BR2_KERNEL_HEADERS_3_11
	bool "kernel headers version 3.11.x are no longer supported"
	select BR2_LEGACY
	help
	  Version 3.11.x of the Linux kernel headers have been
	  deprecated for more than four buildroot releases and are now
	  removed.

config BR2_KERNEL_HEADERS_3_13
	bool "kernel headers version 3.13.x are no longer supported"
	select BR2_LEGACY
	help
	  Version 3.13.x of the Linux kernel headers have been
	  deprecated for more than four buildroot releases and are now
	  removed.

config BR2_KERNEL_HEADERS_3_15
	bool "kernel headers version 3.15.x are no longer supported"
	select BR2_LEGACY
	help
	  Version 3.15.x of the Linux kernel headers have been
	  deprecated for more than four buildroot releases and are now
	  removed.

config BR2_PACKAGE_DIRECTFB_EXAMPLES_ANDI
	bool "DirectFB example df_andi has been removed"
	select BR2_LEGACY
	select BR2_PACKAGE_DIRECTFB_EXAMPLES
	help
	  The per-DirectFB example options have been removed. The
	  BR2_PACKAGE_DIRECTFB_EXAMPLES option now installs all
	  examples.

config BR2_PACKAGE_DIRECTFB_EXAMPLES_BLTLOAD
	bool "DirectFB example df_bltload has been removed"
	select BR2_LEGACY
	select BR2_PACKAGE_DIRECTFB_EXAMPLES
	help
	  The per-DirectFB example options have been removed. The
	  BR2_PACKAGE_DIRECTFB_EXAMPLES option now installs all
	  examples.

config BR2_PACKAGE_DIRECTFB_EXAMPLES_CPULOAD
	bool "DirectFB example df_cpuload has been removed"
	select BR2_LEGACY
	select BR2_PACKAGE_DIRECTFB_EXAMPLES
	help
	  The per-DirectFB example options have been removed. The
	  BR2_PACKAGE_DIRECTFB_EXAMPLES option now installs all
	  examples.

config BR2_PACKAGE_DIRECTFB_EXAMPLES_DATABUFFER
	bool "DirectFB example df_databuffer has been removed"
	select BR2_LEGACY
	select BR2_PACKAGE_DIRECTFB_EXAMPLES
	help
	  The per-DirectFB example options have been removed. The
	  BR2_PACKAGE_DIRECTFB_EXAMPLES option now installs all
	  examples.

config BR2_PACKAGE_DIRECTFB_EXAMPLES_DIOLOAD
	bool "DirectFB example df_dioload has been removed"
	select BR2_LEGACY
	select BR2_PACKAGE_DIRECTFB_EXAMPLES
	help
	  The per-DirectFB example options have been removed. The
	  BR2_PACKAGE_DIRECTFB_EXAMPLES option now installs all
	  examples.

config BR2_PACKAGE_DIRECTFB_EXAMPLES_DOK
	bool "DirectFB example df_dok has been removed"
	select BR2_LEGACY
	select BR2_PACKAGE_DIRECTFB_EXAMPLES
	help
	  The per-DirectFB example options have been removed. The
	  BR2_PACKAGE_DIRECTFB_EXAMPLES option now installs all
	  examples.

config BR2_PACKAGE_DIRECTFB_EXAMPLES_DRIVERTEST
	bool "DirectFB example df_drivertest has been removed"
	select BR2_LEGACY
	select BR2_PACKAGE_DIRECTFB_EXAMPLES
	help
	  The per-DirectFB example options have been removed. The
	  BR2_PACKAGE_DIRECTFB_EXAMPLES option now installs all
	  examples.

config BR2_PACKAGE_DIRECTFB_EXAMPLES_FIRE
	bool "DirectFB example df_fire has been removed"
	select BR2_LEGACY
	select BR2_PACKAGE_DIRECTFB_EXAMPLES
	help
	  The per-DirectFB example options have been removed. The
	  BR2_PACKAGE_DIRECTFB_EXAMPLES option now installs all
	  examples.

config BR2_PACKAGE_DIRECTFB_EXAMPLES_FLIP
	bool "DirectFB example df_flip has been removed"
	select BR2_LEGACY
	select BR2_PACKAGE_DIRECTFB_EXAMPLES
	help
	  The per-DirectFB example options have been removed. The
	  BR2_PACKAGE_DIRECTFB_EXAMPLES option now installs all
	  examples.

config BR2_PACKAGE_DIRECTFB_EXAMPLES_FONTS
	bool "DirectFB example df_fonts has been removed"
	select BR2_LEGACY
	select BR2_PACKAGE_DIRECTFB_EXAMPLES
	help
	  The per-DirectFB example options have been removed. The
	  BR2_PACKAGE_DIRECTFB_EXAMPLES option now installs all
	  examples.

config BR2_PACKAGE_DIRECTFB_EXAMPLES_INPUT
	bool "DirectFB example df_input has been removed"
	select BR2_LEGACY
	select BR2_PACKAGE_DIRECTFB_EXAMPLES
	help
	  The per-DirectFB example options have been removed. The
	  BR2_PACKAGE_DIRECTFB_EXAMPLES option now installs all
	  examples.

config BR2_PACKAGE_DIRECTFB_EXAMPLES_JOYSTICK
	bool "DirectFB example df_joystick has been removed"
	select BR2_LEGACY
	select BR2_PACKAGE_DIRECTFB_EXAMPLES
	help
	  The per-DirectFB example options have been removed. The
	  BR2_PACKAGE_DIRECTFB_EXAMPLES option now installs all
	  examples.

config BR2_PACKAGE_DIRECTFB_EXAMPLES_KNUCKLES
	bool "DirectFB example df_knuckles has been removed"
	select BR2_LEGACY
	select BR2_PACKAGE_DIRECTFB_EXAMPLES
	help
	  The per-DirectFB example options have been removed. The
	  BR2_PACKAGE_DIRECTFB_EXAMPLES option now installs all
	  examples.

config BR2_PACKAGE_DIRECTFB_EXAMPLES_LAYER
	bool "DirectFB example df_layer has been removed"
	select BR2_LEGACY
	select BR2_PACKAGE_DIRECTFB_EXAMPLES
	help
	  The per-DirectFB example options have been removed. The
	  BR2_PACKAGE_DIRECTFB_EXAMPLES option now installs all
	  examples.

config BR2_PACKAGE_DIRECTFB_EXAMPLES_MATRIX
	bool "DirectFB example df_matrix has been removed"
	select BR2_LEGACY
	select BR2_PACKAGE_DIRECTFB_EXAMPLES
	help
	  The per-DirectFB example options have been removed. The
	  BR2_PACKAGE_DIRECTFB_EXAMPLES option now installs all
	  examples.

config BR2_PACKAGE_DIRECTFB_EXAMPLES_MATRIX_WATER
	bool "DirectFB example df_matrix_water has been removed"
	select BR2_LEGACY
	select BR2_PACKAGE_DIRECTFB_EXAMPLES
	help
	  The per-DirectFB example options have been removed. The
	  BR2_PACKAGE_DIRECTFB_EXAMPLES option now installs all
	  examples.

config BR2_PACKAGE_DIRECTFB_EXAMPLES_NEO
	bool "DirectFB example df_neo has been removed"
	select BR2_LEGACY
	select BR2_PACKAGE_DIRECTFB_EXAMPLES
	help
	  The per-DirectFB example options have been removed. The
	  BR2_PACKAGE_DIRECTFB_EXAMPLES option now installs all
	  examples.

config BR2_PACKAGE_DIRECTFB_EXAMPLES_NETLOAD
	bool "DirectFB example df_netload has been removed"
	select BR2_LEGACY
	select BR2_PACKAGE_DIRECTFB_EXAMPLES
	help
	  The per-DirectFB example options have been removed. The
	  BR2_PACKAGE_DIRECTFB_EXAMPLES option now installs all
	  examples.

config BR2_PACKAGE_DIRECTFB_EXAMPLES_PALETTE
	bool "DirectFB example df_palette has been removed"
	select BR2_PACKAGE_DIRECTFB_EXAMPLES
	help
	  The per-DirectFB example options have been removed. The
	  BR2_PACKAGE_DIRECTFB_EXAMPLES option now installs all
	  examples.

config BR2_PACKAGE_DIRECTFB_EXAMPLES_PARTICLE
	bool "DirectFB example df_particle has been removed"
	select BR2_LEGACY
	select BR2_PACKAGE_DIRECTFB_EXAMPLES
	help
	  The per-DirectFB example options have been removed. The
	  BR2_PACKAGE_DIRECTFB_EXAMPLES option now installs all
	  examples.

config BR2_PACKAGE_DIRECTFB_EXAMPLES_PORTER
	bool "DirectFB example df_porter has been removed"
	select BR2_LEGACY
	select BR2_PACKAGE_DIRECTFB_EXAMPLES
	help
	  The per-DirectFB example options have been removed. The
	  BR2_PACKAGE_DIRECTFB_EXAMPLES option now installs all
	  examples.

config BR2_PACKAGE_DIRECTFB_EXAMPLES_STRESS
	bool "DirectFB example df_stress has been removed"
	select BR2_PACKAGE_DIRECTFB_EXAMPLES
	help
	  The per-DirectFB example options have been removed. The
	  BR2_PACKAGE_DIRECTFB_EXAMPLES option now installs all
	  examples.

config BR2_PACKAGE_DIRECTFB_EXAMPLES_TEXTURE
	bool "DirectFB example df_texture has been removed"
	select BR2_LEGACY
	select BR2_PACKAGE_DIRECTFB_EXAMPLES
	help
	  The per-DirectFB example options have been removed. The
	  BR2_PACKAGE_DIRECTFB_EXAMPLES option now installs all
	  examples.

config BR2_PACKAGE_DIRECTFB_EXAMPLES_VIDEO
	bool "DirectFB example df_video has been removed"
	select BR2_LEGACY
	select BR2_PACKAGE_DIRECTFB_EXAMPLES
	help
	  The per-DirectFB example options have been removed. The
	  BR2_PACKAGE_DIRECTFB_EXAMPLES option now installs all
	  examples.

config BR2_PACKAGE_DIRECTFB_EXAMPLES_VIDEO_PARTICLE
	bool "DirectFB example df_video_particle has been removed"
	select BR2_LEGACY
	select BR2_PACKAGE_DIRECTFB_EXAMPLES
	help
	  The per-DirectFB example options have been removed. The
	  BR2_PACKAGE_DIRECTFB_EXAMPLES option now installs all
	  examples.

config BR2_PACKAGE_DIRECTFB_EXAMPLES_WINDOW
	bool "DirectFB example df_window has been removed"
	select BR2_LEGACY
	select BR2_PACKAGE_DIRECTFB_EXAMPLES
	help
	  The per-DirectFB example options have been removed. The
	  BR2_PACKAGE_DIRECTFB_EXAMPLES option now installs all
	  examples.

config BR2_PACKAGE_KOBS_NG
	bool "kobs-ng was replaced by imx-kobs"
	select BR2_LEGACY
	select BR2_PACKAGE_IMX_KOBS
	help
	  The outdated kobs-ng has been replaced by the Freescale-
	  maintained imx-kobs package.

config BR2_PACKAGE_SAWMAN
	bool "sawman package removed"
	select BR2_LEGACY
	select BR2_PACKAGE_DIRECTFB_SAWMAN
	help
	  This option has been removed because the sawman package no
	  longer exists: it was merged inside DirectFB itself. This
	  feature can now be enabled using the
	  BR2_PACKAGE_DIRECTFB_SAWMAN option.

config BR2_PACKAGE_DIVINE
	bool "divine package removed"
	select BR2_LEGACY
	select BR2_PACKAGE_DIRECTFB_DIVINE
	help
	  This option has been removed because the divine package no
	  longer exists: it was merged inside DirectFB itself. This
	  feature can now be enabled using the
	  BR2_PACKAGE_DIRECTFB_DIVINE option.

###############################################################################
comment "Legacy options removed in 2015.08"

config BR2_PACKAGE_KODI_PVR_ADDONS
	bool "Kodi PVR addon was split"
	select BR2_LEGACY
	select BR2_PACKAGE_KODI_PVR_ARGUSTV
	select BR2_PACKAGE_KODI_PVR_DVBLINK
	select BR2_PACKAGE_KODI_PVR_DVBVIEWER
	select BR2_PACKAGE_KODI_PVR_FILMON
	select BR2_PACKAGE_KODI_PVR_HTS
	select BR2_PACKAGE_KODI_PVR_IPTVSIMPLE
	select BR2_PACKAGE_KODI_PVR_MEDIAPORTAL_TVSERVER
	select BR2_PACKAGE_KODI_PVR_MYTHTV
	select BR2_PACKAGE_KODI_PVR_NEXTPVR
	select BR2_PACKAGE_KODI_PVR_NJOY
	select BR2_PACKAGE_KODI_PVR_PCTV
	select BR2_PACKAGE_KODI_PVR_STALKER
	select BR2_PACKAGE_KODI_PVR_VBOX
	select BR2_PACKAGE_KODI_PVR_VDR_VNSI
	select BR2_PACKAGE_KODI_PVR_VUPLUS
	select BR2_PACKAGE_KODI_PVR_WMC
	help
	  Kodi PVR addon was split into separate modules

config BR2_BINUTILS_VERSION_2_23_2
	bool "binutils 2.23 option renamed"
	select BR2_LEGACY
	help
	  Binutils 2.23.2 has been removed, using a newer version is
	  recommended.

config BR2_BINUTILS_VERSION_2_24
	bool "binutils 2.24 option renamed"
	select BR2_LEGACY
	select BR2_BINUTILS_VERSION_2_24_X
	help
	  The binutils version option has been renamed to match the
	  same patchlevel logic used by gcc. The new option is now
	  BR2_BINUTILS_VERSION_2_24_X.

config BR2_BINUTILS_VERSION_2_25
	bool "binutils 2.25 option renamed"
	select BR2_LEGACY
	select BR2_BINUTILS_VERSION_2_25_X
	help
	  The binutils version option has been renamed to match the
	  same patchlevel logic used by gcc. The new option is now
	  BR2_BINUTILS_VERSION_2_25_X.

config BR2_PACKAGE_PERF
	bool "perf option has been renamed"
	select BR2_LEGACY
	select BR2_LINUX_KERNEL_TOOL_PERF
	help
	  The perf package has been moved as a Linux tools package,
	  and the option to enable it is now
	  BR2_LINUX_KERNEL_TOOL_PERF.

config BR2_BINUTILS_VERSION_2_22
	bool "binutils 2.22 removed"
	select BR2_LEGACY
	help
	  Binutils 2.22 has been removed, using a newer version is
	  recommended.

config BR2_PACKAGE_GPU_VIV_BIN_MX6Q
	bool "gpu-viv-bin-mx6q"
	select BR2_LEGACY
	select BR2_PACKAGE_IMX_GPU_VIV
	help
	  Vivante graphics libraries have been renamed to
	  BR2_PACKAGE_IMX_GPU_VIV to be aligned with upstream package
	  name.

config BR2_PACKAGE_LIBSEMANAGE_PYTHON_BINDINGS
	bool "libsemanage python bindings removed"
	depends on BR2_PACKAGE_PYTHON
	select BR2_LEGACY
	help
	  This option has been removed, since the libsemanage Python
	  bindings on the target were not useful.

config BR2_TARGET_UBOOT_NETWORK
	bool "U-Boot custom network settings removed"
	select BR2_LEGACY
	help
	  U-Boot's custom network settings options have been removed.

endmenu

endif # !SKIP_LEGACY<|MERGE_RESOLUTION|>--- conflicted
+++ resolved
@@ -144,9 +144,16 @@
 
 ###############################################################################
 
+comment "Legacy options removed in 2024.05"
+
+config BR2_BINUTILS_VERSION_2_39_X
+	bool "binutils 2.39 has been removed"
+	select BR2_LEGACY
+	help
+	  binutils 2.39 has been removed, use a newer version.
+
 comment "Legacy options removed in 2024.02"
 
-<<<<<<< HEAD
 config BR2_PACKAGE_MYSQL
 	bool "mysql virtual package removed"
 	select BR2_LEGACY
@@ -177,13 +184,6 @@
 	select BR2_LEGACY
 	help
 	  UTMPX has been dropped by upstream.
-=======
-config BR2_BINUTILS_VERSION_2_39_X
-	bool "binutils 2.39 has been removed"
-	select BR2_LEGACY
-	help
-	  binutils 2.39 has been removed, use a newer version.
->>>>>>> 2ce680b9
 
 config BR2_PACKAGE_TINYMEMBENCH
 	bool "tinymembench removed"
